/**
 * @license
 * Copyright 2020 Google LLC
 *
 * Licensed under the Apache License, Version 2.0 (the "License");
 * you may not use this file except in compliance with the License.
 * You may obtain a copy of the License at
 *
 *   http://www.apache.org/licenses/LICENSE-2.0
 *
 * Unless required by applicable law or agreed to in writing, software
 * distributed under the License is distributed on an "AS IS" BASIS,
 * WITHOUT WARRANTIES OR CONDITIONS OF ANY KIND, either express or implied.
 * See the License for the specific language governing permissions and
 * limitations under the License.
 */

import { _getProvider, _removeServiceInstance } from '@firebase/app-exp';
import { _FirebaseService, FirebaseApp } from '@firebase/app-types-exp';
import { Provider } from '@firebase/component';

import { Code, FirestoreError } from '../../../src/util/error';
import { DatabaseId } from '../../../src/core/database_info';
import { FirebaseAuthInternalName } from '@firebase/auth-interop-types';
import {
  CredentialsProvider,
  FirebaseCredentialsProvider
} from '../../../src/api/credentials';
import { removeComponents } from './components';

declare module '@firebase/component' {
  interface NameServiceMapping {
    'firestore/lite': FirebaseFirestore;
  }
}

export interface Settings {
  host?: string;
  ssl?: boolean;
  ignoreUndefinedProperties?: boolean;
}

/**
 * The Cloud Firestore service interface.
 *
 * Do not call this constructor directly. Instead, use {@link getFirestore()}.
 */
export class FirebaseFirestore implements _FirebaseService {
  readonly _databaseId: DatabaseId;
  readonly _credentials: CredentialsProvider;
  readonly _persistenceKey: string = '(lite)';

  // Assigned via _configureClient()
  protected _settings?: Settings;
  private _settingsFrozen = false;

  // A task that is assigned when the terminate() is invoked and resolved when
  // all components have shut down.
  private _terminateTask?: Promise<void>;

<<<<<<< HEAD
  /** @hideconstructor */
=======
  /**
   * The {@link FirebaseApp app} associated with this `Firestore` service
   * instance.
   */
  readonly app: FirebaseApp;

>>>>>>> 7c1c7f18
  constructor(
    app: FirebaseApp,
    authProvider: Provider<FirebaseAuthInternalName>
  ) {
    this.app = app;
    this._databaseId = FirebaseFirestore._databaseIdFromApp(app);
    this._credentials = new FirebaseCredentialsProvider(authProvider);
  }

  get _initialized(): boolean {
    return this._settingsFrozen;
  }

  get _terminated(): boolean {
    return this._terminateTask !== undefined;
  }

  _configureClient(settings: Settings): void {
    if (this._settingsFrozen) {
      throw new FirestoreError(
        Code.FAILED_PRECONDITION,
        'Firestore has already been started and its settings can no longer ' +
          'be changed. initializeFirestore() cannot be called after calling ' +
          'getFirestore().'
      );
    }
    this._settings = settings;
  }

  _getSettings(): Settings {
    if (!this._settings) {
      this._settings = {};
    }
    this._settingsFrozen = true;
    return this._settings;
  }

  private static _databaseIdFromApp(app: FirebaseApp): DatabaseId {
    if (!Object.prototype.hasOwnProperty.apply(app.options, ['projectId'])) {
      throw new FirestoreError(
        Code.INVALID_ARGUMENT,
        '"projectId" not provided in firebase.initializeApp.'
      );
    }

    return new DatabaseId(app.options.projectId!);
  }

  _delete(): Promise<void> {
    if (!this._terminateTask) {
      this._terminateTask = this._terminate();
    }
    return this._terminateTask;
  }

  /**
   * Terminates all components used by this client. Subclasses can override
   * this method to clean up their own dependencies, but must also call this
   * method.
   *
   * Only ever called once.
   */
  protected _terminate(): Promise<void> {
    removeComponents(this);
    return Promise.resolve();
  }
}

/**
 * Initializes a new instance of Cloud Firestore with the provided settings.
 * Can only be called before any other functions, including
 * {@link getFirestore()}. If the custom settings are empty, this function is
 * equivalent to calling {@link getFirestore()}.
 *
 * @param app The {@link FirebaseApp} with which the `Firestore` instance will be
 * associated.
 * @param settings A settings object to configure the `Firestore` instance.
 * @return A newly initialized Firestore instance.
 */
export function initializeFirestore(
  app: FirebaseApp,
  settings: Settings
): FirebaseFirestore {
  const firestore = _getProvider(
    app,
    'firestore/lite'
  ).getImmediate() as FirebaseFirestore;
  firestore._configureClient(settings);
  return firestore;
}

/**
 * Returns the existing instance of Firestore that is associated with the
 * provided {@link FirebaseApp}. If no instance exists, initializes a new
 * instance with default settings.
 *
 * @param app The {@link FirebaseApp} instance that the returned Firestore
 * instance is associated with.
 * @return The `Firestore` instance of the provided app.
 */
export function getFirestore(app: FirebaseApp): FirebaseFirestore {
  return _getProvider(
    app,
    'firestore/lite'
  ).getImmediate() as FirebaseFirestore;
}

/**
 * Terminates the provided Firestore instance.
 *
 * After calling `terminate()` only the `clearIndexedDbPersistence()` functions
 * may be used. Any other function will throw a `FirestoreError`. Termination
 * does not cancel any pending writes, and any promises that are awaiting a
 * response from the server will not be resolved.
 *
 * To restart after termination, create a new instance of FirebaseFirestore with
 * {@link getFirestore()}.
 *
 * Note: Under normal circumstances, calling `terminate()` is not required. This
 * function is useful only when you want to force this instance to release all of
 * its resources or in combination with {@link clearIndexedDbPersistence()} to
 * ensure that all local state is destroyed between test runs.
 *
 * @return A promise that is resolved when the instance has been successfully
 * terminated.
 */
export function terminate(firestore: FirebaseFirestore): Promise<void> {
  _removeServiceInstance(firestore.app, 'firestore/lite');
  return firestore._delete();
}<|MERGE_RESOLUTION|>--- conflicted
+++ resolved
@@ -58,16 +58,13 @@
   // all components have shut down.
   private _terminateTask?: Promise<void>;
 
-<<<<<<< HEAD
-  /** @hideconstructor */
-=======
   /**
    * The {@link FirebaseApp app} associated with this `Firestore` service
    * instance.
    */
   readonly app: FirebaseApp;
 
->>>>>>> 7c1c7f18
+  /** @hideconstructor */
   constructor(
     app: FirebaseApp,
     authProvider: Provider<FirebaseAuthInternalName>
