/**
 * @license
 * Copyright 2020 Google LLC
 *
 * Licensed under the Apache License, Version 2.0 (the "License");
 * you may not use this file except in compliance with the License.
 * You may obtain a copy of the License at
 *
 *   http://www.apache.org/licenses/LICENSE-2.0
 *
 * Unless required by applicable law or agreed to in writing, software
 * distributed under the License is distributed on an "AS IS" BASIS,
 * WITHOUT WARRANTIES OR CONDITIONS OF ANY KIND, either express or implied.
 * See the License for the specific language governing permissions and
 * limitations under the License.
 */

import * as firestore from '../../../exp-types';

import { _getProvider, _removeServiceInstance } from '@firebase/app-exp';
import { FirebaseApp, _FirebaseService } from '@firebase/app-types-exp';
import { Provider } from '@firebase/component';

import { FirebaseAuthInternalName } from '@firebase/auth-interop-types';
import {
  FirestoreClient,
  PersistenceSettings
} from '../../../src/core/firestore_client';
import { AsyncQueue } from '../../../src/util/async_queue';
import {
  ComponentProvider,
  IndexedDbComponentProvider,
  MemoryComponentProvider,
  MultiTabIndexedDbComponentProvider
} from '../../../src/core/component_provider';

import {
  DEFAULT_FORCE_LONG_POLLING,
  DEFAULT_HOST,
  DEFAULT_SSL,
  Firestore as LiteFirestore
} from '../../../lite/src/api/database';
import { cast } from '../../../lite/src/api/util';
import { Code, FirestoreError } from '../../../src/util/error';
import { Deferred } from '../../../src/util/promise';
import { LruParams } from '../../../src/local/lru_garbage_collector';
import { CACHE_SIZE_UNLIMITED, Query } from '../../../src/api/database';
import { DatabaseId, DatabaseInfo } from '../../../src/core/database_info';
import {
  indexedDbStoragePrefix,
  indexedDbClearPersistence
} from '../../../src/local/indexeddb_persistence';
import { LoadBundleTask } from '../../../src/api/bundle';

/**
 * The root reference to the Firestore database and the entry point for the
 * tree-shakeable SDK.
 */
export class Firestore extends LiteFirestore
  implements firestore.FirebaseFirestore, _FirebaseService {
  private readonly _queue = new AsyncQueue();
  private readonly _firestoreClient: FirestoreClient;
  private readonly _persistenceKey: string;
  private _componentProvider: ComponentProvider = new MemoryComponentProvider();

  // Assigned via _getFirestoreClient()
  private _deferredInitialization?: Promise<void>;

  protected _persistenceSettings: PersistenceSettings = { durable: false };
  // We override the Settings property of the Lite SDK since the full Firestore
  // SDK supports more settings.
  protected _settings?: firestore.Settings;

  private _terminated: boolean = false;

  constructor(
    app: FirebaseApp,
    authProvider: Provider<FirebaseAuthInternalName>
  ) {
    super(app, authProvider);
    this._persistenceKey = app.name;
    this._firestoreClient = new FirestoreClient(this._credentials, this._queue);
  }

  _getSettings(): firestore.Settings {
    if (!this._settings) {
      this._settings = {};
    }
    return this._settings;
  }

  _getFirestoreClient(): Promise<FirestoreClient> {
    if (this._terminated) {
      throw new FirestoreError(
        Code.FAILED_PRECONDITION,
        'The client has already been terminated.'
      );
    }

    if (!this._deferredInitialization) {
      const settings = this._getSettings();
      const databaseInfo = this._makeDatabaseInfo(
        settings.host,
        settings.ssl,
        /* experimentalForceLongPolling= */ false
      );

      this._deferredInitialization = this._firestoreClient.start(
        databaseInfo,
        this._componentProvider,
        this._persistenceSettings
      );
    }

    return this._deferredInitialization.then(() => this._firestoreClient);
  }

  // TODO(firestorexp): Factor out MultiTabComponentProvider and remove
  // `synchronizeTabs` argument
  _enablePersistence(
    persistenceProvider: ComponentProvider,
    synchronizeTabs: boolean
  ): Promise<void> {
    if (this._deferredInitialization) {
      throw new FirestoreError(
        Code.FAILED_PRECONDITION,
        'Firestore has already been started and persistence can no longer ' +
          'be enabled. You can only enable persistence before calling ' +
          'any other methods on a Firestore object.'
      );
    }

    const settings = this._getSettings();
    this._persistenceSettings = {
      durable: true,
      synchronizeTabs,
      forceOwningTab: false,
      cacheSizeBytes:
        settings.cacheSizeBytes ?? LruParams.DEFAULT_CACHE_SIZE_BYTES
    };
    this._componentProvider = persistenceProvider;

    // TODO(firestorexp): Add support for Persistence fallback
    return this._getFirestoreClient().then(() => {});
  }

  delete(): Promise<void> {
    return terminate(this);
  }

  /**
   * Verifies that the client is not running and clears persistence by invoking
   * `delegate` on the async queue.
   *
   * @param delegate A function that clears the clients
   * backing storage.
   */
  _clearPersistence(
    delegate: (databaseId: DatabaseId, persistenceKey: string) => Promise<void>
  ): Promise<void> {
    if (this._deferredInitialization !== undefined && !this._terminated) {
      throw new FirestoreError(
        Code.FAILED_PRECONDITION,
        'Persistence can only be cleared before a Firestore instance is ' +
          'initialized or after it is terminated.'
      );
    }

    const deferred = new Deferred<void>();
    this._queue.enqueueAndForgetEvenAfterShutdown(async () => {
      try {
        await delegate(this._databaseId, this._persistenceKey);
        deferred.resolve();
      } catch (e) {
        deferred.reject(e);
      }
    });
    return deferred.promise;
  }

  protected _makeDatabaseInfo(
    host?: string,
    ssl?: boolean,
    forceLongPolling?: boolean
  ): DatabaseInfo {
    return new DatabaseInfo(
      this._databaseId,
      this._persistenceKey,
      host ?? DEFAULT_HOST,
      ssl ?? DEFAULT_SSL,
      forceLongPolling ?? DEFAULT_FORCE_LONG_POLLING
    );
  }

  _terminate(): Promise<void> {
    this._terminated = true;
    if (this._deferredInitialization) {
      return this._deferredInitialization.then(() =>
        this._firestoreClient.terminate()
      );
    }
    return Promise.resolve();
  }
}

export function initializeFirestore(
  app: FirebaseApp,
  settings: firestore.Settings
): Firestore {
  const firestore = _getProvider(
    app,
    'firestore-exp'
  ).getImmediate() as Firestore;

  if (
    settings.cacheSizeBytes !== undefined &&
    settings.cacheSizeBytes !== CACHE_SIZE_UNLIMITED &&
    settings.cacheSizeBytes < LruParams.MINIMUM_CACHE_SIZE_BYTES
  ) {
    throw new FirestoreError(
      Code.INVALID_ARGUMENT,
      `cacheSizeBytes must be at least ${LruParams.MINIMUM_CACHE_SIZE_BYTES}`
    );
  }

  firestore._configureClient(settings);
  return firestore;
}

export function getFirestore(app: FirebaseApp): Firestore {
  return _getProvider(app, 'firestore-exp').getImmediate() as Firestore;
}

export function enableIndexedDbPersistence(
  firestore: firestore.FirebaseFirestore
): Promise<void> {
  const firestoreImpl = cast(firestore, Firestore);
  return firestoreImpl._enablePersistence(
    new IndexedDbComponentProvider(),
    /*synchronizeTabs=*/ false
  );
}

export function enableMultiTabIndexedDbPersistence(
  firestore: firestore.FirebaseFirestore
): Promise<void> {
  const firestoreImpl = cast(firestore, Firestore);
  return firestoreImpl._enablePersistence(
    new MultiTabIndexedDbComponentProvider(),
    /*synchronizeTabs=*/ false
  );
}

export function clearIndexedDbPersistence(
  firestore: firestore.FirebaseFirestore
): Promise<void> {
  const firestoreImpl = cast(firestore, Firestore);
  return firestoreImpl._clearPersistence((databaseId, persistenceKey) => {
    return indexedDbClearPersistence(
      indexedDbStoragePrefix(databaseId, persistenceKey)
    );
  });
}

export function waitForPendingWrites(
  firestore: firestore.FirebaseFirestore
): Promise<void> {
  const firestoreImpl = cast(firestore, Firestore);
  return firestoreImpl
    ._getFirestoreClient()
    .then(firestoreClient => firestoreClient.waitForPendingWrites());
}

export function enableNetwork(
  firestore: firestore.FirebaseFirestore
): Promise<void> {
  const firestoreImpl = cast(firestore, Firestore);
  return firestoreImpl
    ._getFirestoreClient()
    .then(firestoreClient => firestoreClient.enableNetwork());
}

export function disableNetwork(
  firestore: firestore.FirebaseFirestore
): Promise<void> {
  const firestoreImpl = cast(firestore, Firestore);
  return firestoreImpl
    ._getFirestoreClient()
    .then(firestoreClient => firestoreClient.disableNetwork());
}

export function terminate(
  firestore: firestore.FirebaseFirestore
): Promise<void> {
  _removeServiceInstance(firestore.app, 'firestore-exp');
  const firestoreImpl = cast(firestore, Firestore);
  return firestoreImpl._terminate();
}

export function loadBundle(
  firestore: firestore.FirebaseFirestore,
  bundleData: ArrayBuffer | ReadableStream<Uint8Array> | string
<<<<<<< HEAD
): firestore.LoadBundleTask | null {
  return null;
  // const firestoreImpl = cast(firestore, Firestore);
  // return firestoreImpl._getFirestoreClient()
  // .then(firestoreClient => firestoreClient.loadBundle(bundleData));
}

export async function namedQuery(
  firestore: firestore.FirebaseFirestore,
  name: string
): Promise<firestore.Query | null> {
  const firestoreImpl = cast(firestore, Firestore);
  const client = await firestoreImpl._getFirestoreClient();
  const namedQuery = await client.getNamedQuery(name);
  if (!namedQuery) {
    return null;
  }

  // TODO(wuandy): make this work with exp build.
  return null;
  // return new Query(namedQuery.query, firestoreImpl, null, namedQuery.readTime);
=======
): LoadBundleTask {
  const firestoreImpl = cast(firestore, Firestore);
  const resultTask = new LoadBundleTask();
  // eslint-disable-next-line @typescript-eslint/no-floating-promises
  firestoreImpl._getFirestoreClient().then(firestoreClient => {
    firestoreClient.loadBundle(bundleData, resultTask);
  });

  return resultTask;
>>>>>>> 23ea4d84
}<|MERGE_RESOLUTION|>--- conflicted
+++ resolved
@@ -300,29 +300,6 @@
 export function loadBundle(
   firestore: firestore.FirebaseFirestore,
   bundleData: ArrayBuffer | ReadableStream<Uint8Array> | string
-<<<<<<< HEAD
-): firestore.LoadBundleTask | null {
-  return null;
-  // const firestoreImpl = cast(firestore, Firestore);
-  // return firestoreImpl._getFirestoreClient()
-  // .then(firestoreClient => firestoreClient.loadBundle(bundleData));
-}
-
-export async function namedQuery(
-  firestore: firestore.FirebaseFirestore,
-  name: string
-): Promise<firestore.Query | null> {
-  const firestoreImpl = cast(firestore, Firestore);
-  const client = await firestoreImpl._getFirestoreClient();
-  const namedQuery = await client.getNamedQuery(name);
-  if (!namedQuery) {
-    return null;
-  }
-
-  // TODO(wuandy): make this work with exp build.
-  return null;
-  // return new Query(namedQuery.query, firestoreImpl, null, namedQuery.readTime);
-=======
 ): LoadBundleTask {
   const firestoreImpl = cast(firestore, Firestore);
   const resultTask = new LoadBundleTask();
@@ -332,5 +309,20 @@
   });
 
   return resultTask;
->>>>>>> 23ea4d84
+}
+
+export async function namedQuery(
+  firestore: firestore.FirebaseFirestore,
+  name: string
+): Promise<firestore.Query | null> {
+  const firestoreImpl = cast(firestore, Firestore);
+  const client = await firestoreImpl._getFirestoreClient();
+  const namedQuery = await client.getNamedQuery(name);
+  if (!namedQuery) {
+    return null;
+  }
+
+  // TODO(wuandy): make this work with exp build.
+  return null;
+  // return new Query(namedQuery.query, firestoreImpl, null, namedQuery.readTime);
 }