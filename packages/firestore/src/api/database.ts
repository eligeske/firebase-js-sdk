--- conflicted
+++ resolved
@@ -112,11 +112,8 @@
 import { UserDataWriter } from './user_data_writer';
 import { FirebaseAuthInternalName } from '@firebase/auth-interop-types';
 import { Provider } from '@firebase/component';
-<<<<<<< HEAD
 import { SnapshotVersion } from '../core/snapshot_version';
-=======
 import { LoadBundleTask } from './bundle';
->>>>>>> 23ea4d84
 
 // settings() defaults:
 const DEFAULT_HOST = 'firestore.googleapis.com';
