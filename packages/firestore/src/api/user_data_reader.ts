/**
 * @license
 * Copyright 2017 Google LLC
 *
 * Licensed under the Apache License, Version 2.0 (the "License");
 * you may not use this file except in compliance with the License.
 * You may obtain a copy of the License at
 *
 *   http://www.apache.org/licenses/LICENSE-2.0
 *
 * Unless required by applicable law or agreed to in writing, software
 * distributed under the License is distributed on an "AS IS" BASIS,
 * WITHOUT WARRANTIES OR CONDITIONS OF ANY KIND, either express or implied.
 * See the License for the specific language governing permissions and
 * limitations under the License.
 */

import * as firestore from '@firebase/firestore-types';

import { DatabaseId } from '../core/database_info';
import { DocumentKey } from '../model/document_key';
import {
  FieldMask,
  FieldTransform,
  Mutation,
  PatchMutation,
  Precondition,
  SetMutation,
  TransformMutation
} from '../model/mutation';
import { ObjectValue, ObjectValueBuilder } from '../model/object_value';
import { FieldPath } from '../model/path';
import { PlatformSupport } from '../platform/platform';
import * as api from '../protos/firestore_proto_api';
import { JsonProtoSerializer } from '../remote/serializer';
import { debugAssert, fail } from '../util/assert';
import { Code, FirestoreError } from '../util/error';
import { isPlainObject, valueDescription } from '../util/input_validation';
import { Dict, forEach, isEmpty } from '../util/obj';
<<<<<<< HEAD

=======
import { ObjectValue, ObjectValueBuilder } from '../model/object_value';
import {
  JsonProtoSerializer,
  toBytes,
  toNumber,
  toResourceName,
  toTimestamp
} from '../remote/serializer';
>>>>>>> af0c4300
import { Blob } from './blob';
import { BaseFieldPath, fromDotSeparatedString } from './field_path';
import { DeleteFieldValueImpl, SerializableFieldValue } from './field_value';
import { GeoPoint } from './geo_point';
<<<<<<< HEAD
import { Timestamp } from './timestamp';
=======
import { newSerializer } from '../platform/serializer';
>>>>>>> af0c4300

const RESERVED_FIELD_REGEX = /^__.*__$/;

/**
 * An untyped Firestore Data Converter interface that is shared between the
 * lite, full and legacy SDK.
 */
export interface UntypedFirestoreDataConverter<T> {
  toFirestore(modelObject: T): firestore.DocumentData;
  toFirestore(
    modelObject: Partial<T>,
    options: firestore.SetOptions
  ): firestore.DocumentData;
  fromFirestore(snapshot: unknown, options?: unknown): T;
}

/**
 * A reference to a document in a Firebase project.
 *
 * This class serves as a common base class for the public DocumentReferences
 * exposed in the lite, full and legacy SDK.
 */
export class DocumentKeyReference<T> {
  constructor(
    readonly _databaseId: DatabaseId,
    readonly _key: DocumentKey,
    readonly _converter: UntypedFirestoreDataConverter<T> | null
  ) {}
}

/** The result of parsing document data (e.g. for a setData call). */
export class ParsedSetData {
  constructor(
    readonly data: ObjectValue,
    readonly fieldMask: FieldMask | null,
    readonly fieldTransforms: FieldTransform[]
  ) {}

  toMutations(key: DocumentKey, precondition: Precondition): Mutation[] {
    const mutations = [] as Mutation[];
    if (this.fieldMask !== null) {
      mutations.push(
        new PatchMutation(key, this.data, this.fieldMask, precondition)
      );
    } else {
      mutations.push(new SetMutation(key, this.data, precondition));
    }
    if (this.fieldTransforms.length > 0) {
      mutations.push(new TransformMutation(key, this.fieldTransforms));
    }
    return mutations;
  }
}

/** The result of parsing "update" data (i.e. for an updateData call). */
export class ParsedUpdateData {
  constructor(
    readonly data: ObjectValue,
    readonly fieldMask: FieldMask,
    readonly fieldTransforms: FieldTransform[]
  ) {}

  toMutations(key: DocumentKey, precondition: Precondition): Mutation[] {
    const mutations = [
      new PatchMutation(key, this.data, this.fieldMask, precondition)
    ] as Mutation[];
    if (this.fieldTransforms.length > 0) {
      mutations.push(new TransformMutation(key, this.fieldTransforms));
    }
    return mutations;
  }
}

/*
 * Represents what type of API method provided the data being parsed; useful
 * for determining which error conditions apply during parsing and providing
 * better error messages.
 */
export const enum UserDataSource {
  Set,
  Update,
  MergeSet,
  /**
   * Indicates the source is a where clause, cursor bound, arrayUnion()
   * element, etc. Of note, isWrite(source) will return false.
   */
  Argument,
  /**
   * Indicates that the source is an Argument that may directly contain nested
   * arrays (e.g. the operand of an `in` query).
   */
  ArrayArgument
}

function isWrite(dataSource: UserDataSource): boolean {
  switch (dataSource) {
    case UserDataSource.Set: // fall through
    case UserDataSource.MergeSet: // fall through
    case UserDataSource.Update:
      return true;
    case UserDataSource.Argument:
    case UserDataSource.ArrayArgument:
      return false;
    default:
      throw fail(`Unexpected case for UserDataSource: ${dataSource}`);
  }
}

/** Contains the settings that are mutated as we parse user data. */
interface ContextSettings {
  /** Indicates what kind of API method this data came from. */
  readonly dataSource: UserDataSource;
  /** The name of the method the user called to create the ParseContext. */
  readonly methodName: string;
  /** The document the user is attempting to modify, if that applies. */
  readonly targetDoc?: DocumentKey;
  /**
   * A path within the object being parsed. This could be an empty path (in
   * which case the context represents the root of the data being parsed), or a
   * nonempty path (indicating the context represents a nested location within
   * the data).
   */
  readonly path?: FieldPath;
  /**
   * Whether or not this context corresponds to an element of an array.
   * If not set, elements are treated as if they were outside of arrays.
   */
  readonly arrayElement?: boolean;
  /**
   * Whether or not a converter was specified in this context. If true, error
   * messages will reference the converter when invalid data is provided.
   */
  readonly hasConverter?: boolean;
}

/** A "context" object passed around while parsing user data. */
export class ParseContext {
  readonly fieldTransforms: FieldTransform[];
  readonly fieldMask: FieldPath[];
  /**
   * Initializes a ParseContext with the given source and path.
   *
   * @param settings The settings for the parser.
   * @param databaseId The database ID of the Firestore instance.
   * @param serializer The serializer to use to generate the Value proto.
   * @param ignoreUndefinedProperties Whether to ignore undefined properties
   * rather than throw.
   * @param fieldTransforms A mutable list of field transforms encountered while
   *     parsing the data.
   * @param fieldMask A mutable list of field paths encountered while parsing
   *     the data.
   *
   * TODO(b/34871131): We don't support array paths right now, so path can be
   * null to indicate the context represents any location within an array (in
   * which case certain features will not work and errors will be somewhat
   * compromised).
   */
  constructor(
    readonly settings: ContextSettings,
    readonly databaseId: DatabaseId,
    readonly serializer: JsonProtoSerializer,
    readonly ignoreUndefinedProperties: boolean,
    fieldTransforms?: FieldTransform[],
    fieldMask?: FieldPath[]
  ) {
    // Minor hack: If fieldTransforms is undefined, we assume this is an
    // external call and we need to validate the entire path.
    if (fieldTransforms === undefined) {
      this.validatePath();
    }
    this.fieldTransforms = fieldTransforms || [];
    this.fieldMask = fieldMask || [];
  }

  get path(): FieldPath | undefined {
    return this.settings.path;
  }

  get dataSource(): UserDataSource {
    return this.settings.dataSource;
  }

  /** Returns a new context with the specified settings overwritten. */
  contextWith(configuration: Partial<ContextSettings>): ParseContext {
    return new ParseContext(
      { ...this.settings, ...configuration },
      this.databaseId,
      this.serializer,
      this.ignoreUndefinedProperties,
      this.fieldTransforms,
      this.fieldMask
    );
  }

  childContextForField(field: string): ParseContext {
    const childPath = this.path?.child(field);
    const context = this.contextWith({ path: childPath, arrayElement: false });
    context.validatePathSegment(field);
    return context;
  }

  childContextForFieldPath(field: FieldPath): ParseContext {
    const childPath = this.path?.child(field);
    const context = this.contextWith({ path: childPath, arrayElement: false });
    context.validatePath();
    return context;
  }

  childContextForArray(index: number): ParseContext {
    // TODO(b/34871131): We don't support array paths right now; so make path
    // undefined.
    return this.contextWith({ path: undefined, arrayElement: true });
  }

  createError(reason: string): Error {
    return createError(
      reason,
      this.settings.methodName,
      this.settings.hasConverter || false,
      this.path,
      this.settings.targetDoc
    );
  }

  /** Returns 'true' if 'fieldPath' was traversed when creating this context. */
  contains(fieldPath: FieldPath): boolean {
    return (
      this.fieldMask.find(field => fieldPath.isPrefixOf(field)) !== undefined ||
      this.fieldTransforms.find(transform =>
        fieldPath.isPrefixOf(transform.field)
      ) !== undefined
    );
  }

  private validatePath(): void {
    // TODO(b/34871131): Remove null check once we have proper paths for fields
    // within arrays.
    if (!this.path) {
      return;
    }
    for (let i = 0; i < this.path.length; i++) {
      this.validatePathSegment(this.path.get(i));
    }
  }

  private validatePathSegment(segment: string): void {
    if (segment.length === 0) {
      throw this.createError('Document fields must not be empty');
    }
    if (isWrite(this.dataSource) && RESERVED_FIELD_REGEX.test(segment)) {
      throw this.createError('Document fields cannot begin and end with "__"');
    }
  }
}

/**
 * Helper for parsing raw user input (provided via the API) into internal model
 * classes.
 */
export class UserDataReader {
  private readonly serializer: JsonProtoSerializer;

  constructor(
    private readonly databaseId: DatabaseId,
    private readonly ignoreUndefinedProperties: boolean,
    serializer?: JsonProtoSerializer
  ) {
    this.serializer = serializer || newSerializer(databaseId);
  }

  /** Parse document data from a set() call. */
  parseSetData(
    methodName: string,
    targetDoc: DocumentKey,
    input: unknown,
    hasConverter: boolean,
    options: firestore.SetOptions = {}
  ): ParsedSetData {
    const context = this.createContext(
      options.merge || options.mergeFields
        ? UserDataSource.MergeSet
        : UserDataSource.Set,
      methodName,
      targetDoc,
      hasConverter
    );
    validatePlainObject('Data must be an object, but it was:', context, input);
    const updateData = parseObject(input, context)!;

    let fieldMask: FieldMask | null;
    let fieldTransforms: FieldTransform[];

    if (options.merge) {
      fieldMask = new FieldMask(context.fieldMask);
      fieldTransforms = context.fieldTransforms;
    } else if (options.mergeFields) {
      const validatedFieldPaths: FieldPath[] = [];

      for (const stringOrFieldPath of options.mergeFields) {
        let fieldPath: FieldPath;

        if (stringOrFieldPath instanceof BaseFieldPath) {
          fieldPath = stringOrFieldPath._internalPath;
        } else if (typeof stringOrFieldPath === 'string') {
          fieldPath = fieldPathFromDotSeparatedString(
            methodName,
            stringOrFieldPath,
            targetDoc
          );
        } else {
          throw fail(
            'Expected stringOrFieldPath to be a string or a FieldPath'
          );
        }

        if (!context.contains(fieldPath)) {
          throw new FirestoreError(
            Code.INVALID_ARGUMENT,
            `Field '${fieldPath}' is specified in your field mask but missing from your input data.`
          );
        }

        if (!fieldMaskContains(validatedFieldPaths, fieldPath)) {
          validatedFieldPaths.push(fieldPath);
        }
      }

      fieldMask = new FieldMask(validatedFieldPaths);
      fieldTransforms = context.fieldTransforms.filter(transform =>
        fieldMask!.covers(transform.field)
      );
    } else {
      fieldMask = null;
      fieldTransforms = context.fieldTransforms;
    }

    return new ParsedSetData(
      new ObjectValue(updateData),
      fieldMask,
      fieldTransforms
    );
  }

  /** Parse update data from an update() call. */
  parseUpdateData(
    methodName: string,
    targetDoc: DocumentKey,
    input: unknown
  ): ParsedUpdateData {
    const context = this.createContext(
      UserDataSource.Update,
      methodName,
      targetDoc
    );
    validatePlainObject('Data must be an object, but it was:', context, input);

    const fieldMaskPaths: FieldPath[] = [];
    const updateData = new ObjectValueBuilder();
    forEach(input as Dict<unknown>, (key, value) => {
      const path = fieldPathFromDotSeparatedString(methodName, key, targetDoc);

      const childContext = context.childContextForFieldPath(path);
      if (
        value instanceof SerializableFieldValue &&
        value._delegate instanceof DeleteFieldValueImpl
      ) {
        // Add it to the field mask, but don't add anything to updateData.
        fieldMaskPaths.push(path);
      } else {
        const parsedValue = parseData(value, childContext);
        if (parsedValue != null) {
          fieldMaskPaths.push(path);
          updateData.set(path, parsedValue);
        }
      }
    });

    const mask = new FieldMask(fieldMaskPaths);
    return new ParsedUpdateData(
      updateData.build(),
      mask,
      context.fieldTransforms
    );
  }

  /** Parse update data from a list of field/value arguments. */
  parseUpdateVarargs(
    methodName: string,
    targetDoc: DocumentKey,
    field: string | BaseFieldPath,
    value: unknown,
    moreFieldsAndValues: unknown[]
  ): ParsedUpdateData {
    const context = this.createContext(
      UserDataSource.Update,
      methodName,
      targetDoc
    );
    const keys = [fieldPathFromArgument(methodName, field, targetDoc)];
    const values = [value];

    if (moreFieldsAndValues.length % 2 !== 0) {
      throw new FirestoreError(
        Code.INVALID_ARGUMENT,
        `Function ${methodName}() needs to be called with an even number ` +
          'of arguments that alternate between field names and values.'
      );
    }

    for (let i = 0; i < moreFieldsAndValues.length; i += 2) {
      keys.push(
        fieldPathFromArgument(
          methodName,
          moreFieldsAndValues[i] as string | BaseFieldPath
        )
      );
      values.push(moreFieldsAndValues[i + 1]);
    }

    const fieldMaskPaths: FieldPath[] = [];
    const updateData = new ObjectValueBuilder();

    // We iterate in reverse order to pick the last value for a field if the
    // user specified the field multiple times.
    for (let i = keys.length - 1; i >= 0; --i) {
      if (!fieldMaskContains(fieldMaskPaths, keys[i])) {
        const path = keys[i];
        const value = values[i];
        const childContext = context.childContextForFieldPath(path);
        if (
          value instanceof SerializableFieldValue &&
          value._delegate instanceof DeleteFieldValueImpl
        ) {
          // Add it to the field mask, but don't add anything to updateData.
          fieldMaskPaths.push(path);
        } else {
          const parsedValue = parseData(value, childContext);
          if (parsedValue != null) {
            fieldMaskPaths.push(path);
            updateData.set(path, parsedValue);
          }
        }
      }
    }

    const mask = new FieldMask(fieldMaskPaths);
    return new ParsedUpdateData(
      updateData.build(),
      mask,
      context.fieldTransforms
    );
  }

  /** Creates a new top-level parse context. */
  private createContext(
    dataSource: UserDataSource,
    methodName: string,
    targetDoc?: DocumentKey,
    hasConverter = false
  ): ParseContext {
    return new ParseContext(
      {
        dataSource,
        methodName,
        targetDoc,
        path: FieldPath.emptyPath(),
        arrayElement: false,
        hasConverter
      },
      this.databaseId,
      this.serializer,
      this.ignoreUndefinedProperties
    );
  }

  /**
   * Parse a "query value" (e.g. value in a where filter or a value in a cursor
   * bound).
   *
   * @param allowArrays Whether the query value is an array that may directly
   * contain additional arrays (e.g. the operand of an `in` query).
   */
  parseQueryValue(
    methodName: string,
    input: unknown,
    allowArrays = false
  ): api.Value {
    const context = this.createContext(
      allowArrays ? UserDataSource.ArrayArgument : UserDataSource.Argument,
      methodName
    );
    const parsed = parseData(input, context);
    debugAssert(parsed != null, 'Parsed data should not be null.');
    debugAssert(
      context.fieldTransforms.length === 0,
      'Field transforms should have been disallowed.'
    );
    return parsed;
  }
}

/**
 * Parses user data to Protobuf Values.
 *
 * @param input Data to be parsed.
 * @param context A context object representing the current path being parsed,
 * the source of the data being parsed, etc.
 * @return The parsed value, or null if the value was a FieldValue sentinel
 * that should not be included in the resulting parsed data.
 */
export function parseData(
  input: unknown,
  context: ParseContext
): api.Value | null {
  if (looksLikeJsonObject(input)) {
    validatePlainObject('Unsupported field value:', context, input);
    return parseObject(input, context);
  } else if (input instanceof SerializableFieldValue) {
    // FieldValues usually parse into transforms (except FieldValue.delete())
    // in which case we do not want to include this field in our parsed data
    // (as doing so will overwrite the field directly prior to the transform
    // trying to transform it). So we don't add this location to
    // context.fieldMask and we return null as our parsing result.
    parseSentinelFieldValue(input, context);
    return null;
  } else {
    // If context.path is null we are inside an array and we don't support
    // field mask paths more granular than the top-level array.
    if (context.path) {
      context.fieldMask.push(context.path);
    }

    if (input instanceof Array) {
      // TODO(b/34871131): Include the path containing the array in the error
      // message.
      // In the case of IN queries, the parsed data is an array (representing
      // the set of values to be included for the IN query) that may directly
      // contain additional arrays (each representing an individual field
      // value), so we disable this validation.
      if (
        context.settings.arrayElement &&
        context.dataSource !== UserDataSource.ArrayArgument
      ) {
        throw context.createError('Nested arrays are not supported');
      }
      return parseArray(input as unknown[], context);
    } else {
      return parseScalarValue(input, context);
    }
  }
}

function parseObject(
  obj: Dict<unknown>,
  context: ParseContext
): { mapValue: api.MapValue } {
  const fields: Dict<api.Value> = {};

  if (isEmpty(obj)) {
    // If we encounter an empty object, we explicitly add it to the update
    // mask to ensure that the server creates a map entry.
    if (context.path && context.path.length > 0) {
      context.fieldMask.push(context.path);
    }
  } else {
    forEach(obj, (key: string, val: unknown) => {
      const parsedValue = parseData(val, context.childContextForField(key));
      if (parsedValue != null) {
        fields[key] = parsedValue;
      }
    });
  }

  return { mapValue: { fields } };
}

function parseArray(array: unknown[], context: ParseContext): api.Value {
  const values: api.Value[] = [];
  let entryIndex = 0;
  for (const entry of array) {
    let parsedEntry = parseData(
      entry,
      context.childContextForArray(entryIndex)
    );
    if (parsedEntry == null) {
      // Just include nulls in the array for fields being replaced with a
      // sentinel.
      parsedEntry = { nullValue: 'NULL_VALUE' };
    }
    values.push(parsedEntry);
    entryIndex++;
  }
  return { arrayValue: { values } };
}

/**
 * "Parses" the provided FieldValueImpl, adding any necessary transforms to
 * context.fieldTransforms.
 */
function parseSentinelFieldValue(
  value: SerializableFieldValue,
  context: ParseContext
): void {
  // Sentinels are only supported with writes, and not within arrays.
  if (!isWrite(context.dataSource)) {
    throw context.createError(
      `${value._methodName}() can only be used with update() and set()`
    );
  }
  if (!context.path) {
    throw context.createError(
      `${value._methodName}() is not currently supported inside arrays`
    );
  }

  const fieldTransform = value._toFieldTransform(context);
  if (fieldTransform) {
    context.fieldTransforms.push(fieldTransform);
  }
}

/**
 * Helper to parse a scalar value (i.e. not an Object, Array, or FieldValue)
 *
 * @return The parsed value
 */
function parseScalarValue(
  value: unknown,
  context: ParseContext
): api.Value | null {
  if (value === null) {
    return { nullValue: 'NULL_VALUE' };
  } else if (typeof value === 'number') {
    return toNumber(context.serializer, value);
  } else if (typeof value === 'boolean') {
    return { booleanValue: value };
  } else if (typeof value === 'string') {
    return { stringValue: value };
  } else if (value instanceof Date) {
    const timestamp = Timestamp.fromDate(value);
    return {
      timestampValue: toTimestamp(context.serializer, timestamp)
    };
  } else if (value instanceof Timestamp) {
    // Firestore backend truncates precision down to microseconds. To ensure
    // offline mode works the same with regards to truncation, perform the
    // truncation immediately without waiting for the backend to do that.
    const timestamp = new Timestamp(
      value.seconds,
      Math.floor(value.nanoseconds / 1000) * 1000
    );
    return {
      timestampValue: toTimestamp(context.serializer, timestamp)
    };
  } else if (value instanceof GeoPoint) {
    return {
      geoPointValue: {
        latitude: value.latitude,
        longitude: value.longitude
      }
    };
  } else if (value instanceof Blob) {
    return { bytesValue: toBytes(context.serializer, value) };
  } else if (value instanceof DocumentKeyReference) {
    const thisDb = context.databaseId;
    const otherDb = value._databaseId;
    if (!otherDb.isEqual(thisDb)) {
      throw context.createError(
        'Document reference is for database ' +
          `${otherDb.projectId}/${otherDb.database} but should be ` +
          `for database ${thisDb.projectId}/${thisDb.database}`
      );
    }
    return {
      referenceValue: toResourceName(
        value._databaseId || context.databaseId,
        value._key.path
      )
    };
  } else if (value === undefined && context.ignoreUndefinedProperties) {
    return null;
  } else {
    throw context.createError(
      `Unsupported field value: ${valueDescription(value)}`
    );
  }
}

/**
 * Checks whether an object looks like a JSON object that should be converted
 * into a struct. Normal class/prototype instances are considered to look like
 * JSON objects since they should be converted to a struct value. Arrays, Dates,
 * GeoPoints, etc. are not considered to look like JSON objects since they map
 * to specific FieldValue types other than ObjectValue.
 */
function looksLikeJsonObject(input: unknown): boolean {
  return (
    typeof input === 'object' &&
    input !== null &&
    !(input instanceof Array) &&
    !(input instanceof Date) &&
    !(input instanceof Timestamp) &&
    !(input instanceof GeoPoint) &&
    !(input instanceof Blob) &&
    !(input instanceof DocumentKeyReference) &&
    !(input instanceof SerializableFieldValue)
  );
}

function validatePlainObject(
  message: string,
  context: ParseContext,
  input: unknown
): asserts input is Dict<unknown> {
  if (!looksLikeJsonObject(input) || !isPlainObject(input)) {
    const description = valueDescription(input);
    if (description === 'an object') {
      // Massage the error if it was an object.
      throw context.createError(message + ' a custom object');
    } else {
      throw context.createError(message + ' ' + description);
    }
  }
}

/**
 * Helper that calls fromDotSeparatedString() but wraps any error thrown.
 */
export function fieldPathFromArgument(
  methodName: string,
  path: string | BaseFieldPath,
  targetDoc?: DocumentKey
): FieldPath {
  if (path instanceof BaseFieldPath) {
    return path._internalPath;
  } else if (typeof path === 'string') {
    return fieldPathFromDotSeparatedString(methodName, path);
  } else {
    const message = 'Field path arguments must be of type string or FieldPath.';
    throw createError(
      message,
      methodName,
      /* hasConverter= */ false,
      /* path= */ undefined,
      targetDoc
    );
  }
}

/**
 * Wraps fromDotSeparatedString with an error message about the method that
 * was thrown.
 * @param methodName The publicly visible method name
 * @param path The dot-separated string form of a field path which will be split
 * on dots.
 * @param targetDoc The document against which the field path will be evaluated.
 */
export function fieldPathFromDotSeparatedString(
  methodName: string,
  path: string,
  targetDoc?: DocumentKey
): FieldPath {
  try {
    return fromDotSeparatedString(path)._internalPath;
  } catch (e) {
    const message = errorMessage(e);
    throw createError(
      message,
      methodName,
      /* hasConverter= */ false,
      /* path= */ undefined,
      targetDoc
    );
  }
}

function createError(
  reason: string,
  methodName: string,
  hasConverter: boolean,
  path?: FieldPath,
  targetDoc?: DocumentKey
): Error {
  const hasPath = path && !path.isEmpty();
  const hasDocument = targetDoc !== undefined;
  let message = `Function ${methodName}() called with invalid data`;
  if (hasConverter) {
    message += ' (via `toFirestore()`)';
  }
  message += '. ';

  let description = '';
  if (hasPath || hasDocument) {
    description += ' (found';

    if (hasPath) {
      description += ` in field ${path}`;
    }
    if (hasDocument) {
      description += ` in document ${targetDoc}`;
    }
    description += ')';
  }

  return new FirestoreError(
    Code.INVALID_ARGUMENT,
    message + reason + description
  );
}

/**
 * Extracts the message from a caught exception, which should be an Error object
 * though JS doesn't guarantee that.
 */
function errorMessage(error: Error | object): string {
  return error instanceof Error ? error.message : error.toString();
}

/** Checks `haystack` if FieldPath `needle` is present. Runs in O(n). */
function fieldMaskContains(haystack: FieldPath[], needle: FieldPath): boolean {
  return haystack.some(v => v.isEqual(needle));
}<|MERGE_RESOLUTION|>--- conflicted
+++ resolved
@@ -17,6 +17,9 @@
 
 import * as firestore from '@firebase/firestore-types';
 
+import * as api from '../protos/firestore_proto_api';
+
+import { Timestamp } from './timestamp';
 import { DatabaseId } from '../core/database_info';
 import { DocumentKey } from '../model/document_key';
 import {
@@ -28,18 +31,11 @@
   SetMutation,
   TransformMutation
 } from '../model/mutation';
-import { ObjectValue, ObjectValueBuilder } from '../model/object_value';
 import { FieldPath } from '../model/path';
-import { PlatformSupport } from '../platform/platform';
-import * as api from '../protos/firestore_proto_api';
-import { JsonProtoSerializer } from '../remote/serializer';
 import { debugAssert, fail } from '../util/assert';
 import { Code, FirestoreError } from '../util/error';
 import { isPlainObject, valueDescription } from '../util/input_validation';
 import { Dict, forEach, isEmpty } from '../util/obj';
-<<<<<<< HEAD
-
-=======
 import { ObjectValue, ObjectValueBuilder } from '../model/object_value';
 import {
   JsonProtoSerializer,
@@ -48,16 +44,11 @@
   toResourceName,
   toTimestamp
 } from '../remote/serializer';
->>>>>>> af0c4300
 import { Blob } from './blob';
 import { BaseFieldPath, fromDotSeparatedString } from './field_path';
 import { DeleteFieldValueImpl, SerializableFieldValue } from './field_value';
 import { GeoPoint } from './geo_point';
-<<<<<<< HEAD
-import { Timestamp } from './timestamp';
-=======
 import { newSerializer } from '../platform/serializer';
->>>>>>> af0c4300
 
 const RESERVED_FIELD_REGEX = /^__.*__$/;
 
