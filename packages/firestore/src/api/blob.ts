--- conflicted
+++ resolved
@@ -15,18 +15,14 @@
  * limitations under the License.
  */
 
-<<<<<<< HEAD
-import { PlatformSupport } from '../platform/platform';
-import { ByteString } from '../util/byte_string';
-=======
 import { isBase64Available } from '../platform/base64';
->>>>>>> af0c4300
 import { Code, FirestoreError } from '../util/error';
 import {
   invalidClassError,
   validateArgType,
   validateExactNumberOfArgs
 } from '../util/input_validation';
+import { ByteString } from '../util/byte_string';
 
 /** Helper function to assert Uint8Array is available at runtime. */
 function assertUint8ArrayAvailable(): void {
