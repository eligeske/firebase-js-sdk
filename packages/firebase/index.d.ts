/**
 * @license
 * Copyright 2017 Google Inc.
 *
 * Licensed under the Apache License, Version 2.0 (the "License");
 * you may not use this file except in compliance with the License.
 * You may obtain a copy of the License at
 *
 *   http://www.apache.org/licenses/LICENSE-2.0
 *
 * Unless required by applicable law or agreed to in writing, software
 * distributed under the License is distributed on an "AS IS" BASIS,
 * WITHOUT WARRANTIES OR CONDITIONS OF ANY KIND, either express or implied.
 * See the License for the specific language governing permissions and
 * limitations under the License.
 */

/**
 * <code>firebase</code> is a global namespace from which all Firebase
 * services are accessed.
 */
declare namespace firebase {
  /**
   * @hidden
   */
  type NextFn<T> = (value: T) => void;
  /**
   * @hidden
   */
  type ErrorFn<E = Error> = (error: E) => void;
  /**
   * @hidden
   */
  type CompleteFn = () => void;

  /**
   * `FirebaseError` is a subclass of the standard JavaScript `Error` object. In
   * addition to a message string and stack trace, it contains a string code.
   */
  interface FirebaseError {
    /**
     * Error codes are strings using the following format: `"service/string-code"`.
     * Some examples include `"app/no-app"` and `"auth/user-not-found"`.
     *
     * While the message for a given error can change, the code will remain the same
     * between backward-compatible versions of the Firebase SDK.
     */
    code: string;
    /**
     * An explanatory message for the error that just occurred.
     *
     * This message is designed to be helpful to you, the developer. Because
     * it generally does not convey meaningful information to end users,
     * this message should not be displayed in your application.
     */
    message: string;
    /**
     * The name of the class of errors, which is `"FirebaseError"`.
     */
    name: string;
    /**
     * A string value containing the execution backtrace when the error originally
     * occurred. This may not always be available.
     *
     * When it is available, this information can be sent to
     * {@link https://firebase.google.com/support/ Firebase Support} to help
     * explain the cause of an error.
     */
    stack?: string;
  }

  /**
   * @hidden
   */
  interface Observer<T, E = Error> {
    next: NextFn<T>;
    error: ErrorFn<E>;
    complete: CompleteFn;
  }

  /**
   * The current SDK version.
   */
  var SDK_VERSION: string;

  /**
   * @hidden
   */
  type Unsubscribe = () => void;

  /**
   * A user account.
   */
  interface User extends firebase.UserInfo {
    /**
     * Deletes and signs out the user.
     *
     * <b>Important:</b> this is a security-sensitive operation that requires the
     * user to have recently signed in. If this requirement isn't met, ask the user
     * to authenticate again and then call
     * {@link firebase.User.reauthenticateWithCredential}.
     *
     * <h4>Error Codes</h4>
     * <dl>
     * <dt>auth/requires-recent-login</dt>
     * <dd>Thrown if the user's last sign-in time does not meet the security
     *     threshold. Use {@link firebase.User.reauthenticateWithCredential} to
     *     resolve. This does not apply if the user is anonymous.</dd>
     * </dl>
     */
    delete(): Promise<void>;
    emailVerified: boolean;
    getIdTokenResult(
      forceRefresh?: boolean
    ): Promise<firebase.auth.IdTokenResult>;
    /**
     * Returns a JSON Web Token (JWT) used to identify the user to a Firebase
     * service.
     *
     * Returns the current token if it has not expired. Otherwise, this will
     * refresh the token and return a new one.
     *
     * @param forceRefresh Force refresh regardless of token
     *     expiration.
     */
    getIdToken(forceRefresh?: boolean): Promise<string>;
    isAnonymous: boolean;
    /**
     * Links the user account with the given credentials and returns any available
     * additional user information, such as user name.
     *
     * <h4>Error Codes</h4>
     * <dl>
     * <dt>auth/provider-already-linked</dt>
     * <dd>Thrown if the provider has already been linked to the user. This error is
     *     thrown even if this is not the same provider's account that is currently
     *     linked to the user.</dd>
     * <dt>auth/invalid-credential</dt>
     * <dd>Thrown if the provider's credential is not valid. This can happen if it
     *     has already expired when calling link, or if it used invalid token(s).
     *     See the Firebase documentation for your provider, and make sure you pass
     *     in the correct parameters to the credential method.</dd>
     * <dt>auth/credential-already-in-use</dt>
     * <dd>Thrown if the account corresponding to the credential already exists
     *     among your users, or is already linked to a Firebase User.
     *     For example, this error could be thrown if you are upgrading an anonymous
     *     user to a Google user by linking a Google credential to it and the Google
     *     credential used is already associated with an existing Firebase Google
     *     user.
     *     The fields <code>error.email</code>, <code>error.phoneNumber</code>, and
     *     <code>error.credential</code> ({@link firebase.auth.AuthCredential})
     *     may be provided, depending on the type of credential. You can recover
     *     from this error by signing in with <code>error.credential</code> directly
     *     via {@link firebase.auth.Auth.signInWithCredential}.</dd>
     * <dt>auth/email-already-in-use</dt>
     * <dd>Thrown if the email corresponding to the credential already exists
     *     among your users. When thrown while linking a credential to an existing
     *     user, an <code>error.email</code> and <code>error.credential</code>
     *     ({@link firebase.auth.AuthCredential}) fields are also provided.
     *     You have to link the credential to the existing user with that email if
     *     you wish to continue signing in with that credential. To do so, call
     *     {@link firebase.auth.Auth.fetchSignInMethodsForEmail}, sign in to
     *     <code>error.email</code> via one of the providers returned and then
     *     {@link firebase.User.linkWithCredential} the original credential to that
     *     newly signed in user.</dd>
     * <dt>auth/operation-not-allowed</dt>
     * <dd>Thrown if you have not enabled the provider in the Firebase Console. Go
     *     to the Firebase Console for your project, in the Auth section and the
     *     <strong>Sign in Method</strong> tab and configure the provider.</dd>
     * <dt>auth/invalid-email</dt>
     * <dd>Thrown if the email used in a
     *     {@link firebase.auth.EmailAuthProvider.credential} is invalid.</dd>
     * <dt>auth/wrong-password</dt>
     * <dd>Thrown if the password used in a
     *     {@link firebase.auth.EmailAuthProvider.credential} is not correct or
     *     when the user associated with the email does not have a password.</dd>
     * <dt>auth/invalid-verification-code</dt>
     * <dd>Thrown if the credential is a
     *     {@link firebase.auth.PhoneAuthProvider.credential} and the verification
     *     code of the credential is not valid.</dd>
     * <dt>auth/invalid-verification-id</dt>
     * <dd>Thrown if the credential is a
     *     {@link firebase.auth.PhoneAuthProvider.credential}  and the verification
     *     ID of the credential is not valid.</dd>
     * </dl>
     *
     * @deprecated  This method is deprecated. Use
     * {@link firebase.User.linkWithCredential} instead.
     *
     * @param credential The auth credential.
     */
    linkAndRetrieveDataWithCredential(
      credential: firebase.auth.AuthCredential
    ): Promise<firebase.auth.UserCredential>;
    /**
     * Links the user account with the given credentials.
     *
     * <h4>Error Codes</h4>
     * <dl>
     * <dt>auth/provider-already-linked</dt>
     * <dd>Thrown if the provider has already been linked to the user. This error is
     *     thrown even if this is not the same provider's account that is currently
     *     linked to the user.</dd>
     * <dt>auth/invalid-credential</dt>
     * <dd>Thrown if the provider's credential is not valid. This can happen if it
     *     has already expired when calling link, or if it used invalid token(s).
     *     See the Firebase documentation for your provider, and make sure you pass
     *     in the correct parameters to the credential method.</dd>
     * <dt>auth/credential-already-in-use</dt>
     * <dd>Thrown if the account corresponding to the credential already exists
     *     among your users, or is already linked to a Firebase User.
     *     For example, this error could be thrown if you are upgrading an anonymous
     *     user to a Google user by linking a Google credential to it and the Google
     *     credential used is already associated with an existing Firebase Google
     *     user.
     *     The fields <code>error.email</code>, <code>error.phoneNumber</code>, and
     *     <code>error.credential</code> ({@link firebase.auth.AuthCredential})
     *     may be provided, depending on the type of credential. You can recover
     *     from this error by signing in with <code>error.credential</code> directly
     *     via {@link firebase.auth.Auth.signInWithCredential}.</dd>
     * <dt>auth/email-already-in-use</dt>
     * <dd>Thrown if the email corresponding to the credential already exists
     *     among your users. When thrown while linking a credential to an existing
     *     user, an <code>error.email</code> and <code>error.credential</code>
     *     ({@link firebase.auth.AuthCredential}) fields are also provided.
     *     You have to link the credential to the existing user with that email if
     *     you wish to continue signing in with that credential. To do so, call
     *     {@link firebase.auth.Auth.fetchSignInMethodsForEmail}, sign in to
     *     <code>error.email</code> via one of the providers returned and then
     *     {@link firebase.User.linkWithCredential} the original credential to that
     *     newly signed in user.</dd>
     * <dt>auth/operation-not-allowed</dt>
     * <dd>Thrown if you have not enabled the provider in the Firebase Console. Go
     *     to the Firebase Console for your project, in the Auth section and the
     *     <strong>Sign in Method</strong> tab and configure the provider.</dd>
     * <dt>auth/invalid-email</dt>
     * <dd>Thrown if the email used in a
     *     {@link firebase.auth.EmailAuthProvider.credential} is invalid.</dd>
     * <dt>auth/wrong-password</dt>
     * <dd>Thrown if the password used in a
     *     {@link firebase.auth.EmailAuthProvider.credential} is not correct or
     *     when the user associated with the email does not have a password.</dd>
     * <dt>auth/invalid-verification-code</dt>
     * <dd>Thrown if the credential is a
     *     {@link firebase.auth.PhoneAuthProvider.credential} and the verification
     *     code of the credential is not valid.</dd>
     * <dt>auth/invalid-verification-id</dt>
     * <dd>Thrown if the credential is a
     *     {@link firebase.auth.PhoneAuthProvider.credential}  and the verification
     *     ID of the credential is not valid.</dd>
     * </dl>
     *
     * @param credential The auth credential.
     */
    linkWithCredential(
      credential: firebase.auth.AuthCredential
    ): Promise<firebase.auth.UserCredential>;
    /**
     * Links the user account with the given phone number.
     *
     * <h4>Error Codes</h4>
     * <dl>
     * <dt>auth/provider-already-linked</dt>
     * <dd>Thrown if the provider has already been linked to the user. This error is
     *     thrown even if this is not the same provider's account that is currently
     *     linked to the user.</dd>
     * <dt>auth/captcha-check-failed</dt>
     * <dd>Thrown if the reCAPTCHA response token was invalid, expired, or if
     *     this method was called from a non-whitelisted domain.</dd>
     * <dt>auth/invalid-phone-number</dt>
     * <dd>Thrown if the phone number has an invalid format.</dd>
     * <dt>auth/missing-phone-number</dt>
     * <dd>Thrown if the phone number is missing.</dd>
     * <dt>auth/quota-exceeded</dt>
     * <dd>Thrown if the SMS quota for the Firebase project has been exceeded.</dd>
     * <dt>auth/user-disabled</dt>
     * <dd>Thrown if the user corresponding to the given phone number has been
     *     disabled.</dd>
     * <dt>auth/credential-already-in-use</dt>
     * <dd>Thrown if the account corresponding to the phone number already exists
     *     among your users, or is already linked to a Firebase User.
     *     The fields <code>error.phoneNumber</code> and
     *     <code>error.credential</code> ({@link firebase.auth.AuthCredential})
     *     are provided in this case. You can recover from this error by signing in
     *     with that credential directly via
     *     {@link firebase.auth.Auth.signInWithCredential}.</dd>
     * <dt>auth/operation-not-allowed</dt>
     * <dd>Thrown if you have not enabled the phone authentication provider in the
     *     Firebase Console. Go to the Firebase Console for your project, in the
     *     Auth section and the <strong>Sign in Method</strong> tab and configure
     *     the provider.</dd>
     * </dl>
     *
     * @param phoneNumber The user's phone number in E.164 format (e.g.
     *     +16505550101).
     * @param applicationVerifier
     */
    linkWithPhoneNumber(
      phoneNumber: string,
      applicationVerifier: firebase.auth.ApplicationVerifier
    ): Promise<firebase.auth.ConfirmationResult>;
    /**
     * Links the authenticated provider to the user account using a pop-up based
     * OAuth flow.
     *
     * If the linking is successful, the returned result will contain the user
     * and the provider's credential.
     *
     * <h4>Error Codes</h4>
     * <dl>
     * <dt>auth/auth-domain-config-required</dt>
     * <dd>Thrown if authDomain configuration is not provided when calling
     *     firebase.initializeApp(). Check Firebase Console for instructions on
     *     determining and passing that field.</dd>
     * <dt>auth/cancelled-popup-request</dt>
     * <dd>Thrown if successive popup operations are triggered. Only one popup
     *     request is allowed at one time on a user or an auth instance. All the
     *     popups would fail with this error except for the last one.</dd>
     * <dt>auth/credential-already-in-use</dt>
     * <dd>Thrown if the account corresponding to the credential already exists
     *     among your users, or is already linked to a Firebase User.
     *     For example, this error could be thrown if you are upgrading an anonymous
     *     user to a Google user by linking a Google credential to it and the Google
     *     credential used is already associated with an existing Firebase Google
     *     user.
     *     An <code>error.email</code> and <code>error.credential</code>
     *     ({@link firebase.auth.AuthCredential}) fields are also provided. You can
     *     recover from this error by signing in with that credential directly via
     *     {@link firebase.auth.Auth.signInWithCredential}.</dd>
     * <dt>auth/email-already-in-use</dt>
     * <dd>Thrown if the email corresponding to the credential already exists
     *     among your users. When thrown while linking a credential to an existing
     *     user, an <code>error.email</code> and <code>error.credential</code>
     *     ({@link firebase.auth.AuthCredential}) fields are also provided.
     *     You have to link the credential to the existing user with that email if
     *     you wish to continue signing in with that credential. To do so, call
     *     {@link firebase.auth.Auth.fetchSignInMethodsForEmail}, sign in to
     *     <code>error.email</code> via one of the providers returned and then
     *     {@link firebase.User.linkWithCredential} the original credential to that
     *     newly signed in user.</dd>
     * <dt>auth/operation-not-allowed</dt>
     * <dd>Thrown if you have not enabled the provider in the Firebase Console. Go
     *     to the Firebase Console for your project, in the Auth section and the
     *     <strong>Sign in Method</strong> tab and configure the provider.</dd>
     * <dt>auth/popup-blocked</dt>
     * <dt>auth/operation-not-supported-in-this-environment</dt>
     * <dd>Thrown if this operation is not supported in the environment your
     *     application is running on. "location.protocol" must be http or https.
     *     </dd>
     * <dd>Thrown if the popup was blocked by the browser, typically when this
     *     operation is triggered outside of a click handler.</dd>
     * <dt>auth/popup-closed-by-user</dt>
     * <dd>Thrown if the popup window is closed by the user without completing the
     *     sign in to the provider.</dd>
     * <dt>auth/provider-already-linked</dt>
     * <dd>Thrown if the provider has already been linked to the user. This error is
     *     thrown even if this is not the same provider's account that is currently
     *     linked to the user.</dd>
     * <dt>auth/unauthorized-domain</dt>
     * <dd>Thrown if the app domain is not authorized for OAuth operations for your
     *     Firebase project. Edit the list of authorized domains from the Firebase
     *     console.</dd>
     * </dl>
     *
     * @webonly
     *
     * @example
     * ```javascript
     * // Creates the provider object.
     * var provider = new firebase.auth.FacebookAuthProvider();
     * // You can add additional scopes to the provider:
     * provider.addScope('email');
     * provider.addScope('user_friends');
     * // Link with popup:
     * user.linkWithPopup(provider).then(function(result) {
     *   // The firebase.User instance:
     *   var user = result.user;
     *   // The Facebook firebase.auth.AuthCredential containing the Facebook
     *   // access token:
     *   var credential = result.credential;
     * }, function(error) {
     *   // An error happened.
     * });
     * ```
     *
     * @param provider The provider to authenticate.
     *     The provider has to be an OAuth provider. Non-OAuth providers like {@link
     *     firebase.auth.EmailAuthProvider} will throw an error.
     */
    linkWithPopup(
      provider: firebase.auth.AuthProvider
    ): Promise<firebase.auth.UserCredential>;
    /**
     * Links the authenticated provider to the user account using a full-page
     * redirect flow.
     *
     * <h4>Error Codes</h4>
     * <dl>
     * <dt>auth/auth-domain-config-required</dt>
     * <dd>Thrown if authDomain configuration is not provided when calling
     *     firebase.initializeApp(). Check Firebase Console for instructions on
     *     determining and passing that field.</dd>
     * <dt>auth/operation-not-supported-in-this-environment</dt>
     * <dd>Thrown if this operation is not supported in the environment your
     *     application is running on. "location.protocol" must be http or https.
     *     </dd>
     * <dt>auth/provider-already-linked</dt>
     * <dd>Thrown if the provider has already been linked to the user. This error is
     *     thrown even if this is not the same provider's account that is currently
     *     linked to the user.</dd>
     * <dt>auth/unauthorized-domain</dt>
     * <dd>Thrown if the app domain is not authorized for OAuth operations for your
     *     Firebase project. Edit the list of authorized domains from the Firebase
     *     console.</dd>
     * </dl>
     *
     * @param provider The provider to authenticate.
     *     The provider has to be an OAuth provider. Non-OAuth providers like {@link
     *     firebase.auth.EmailAuthProvider} will throw an error.
     */
    linkWithRedirect(provider: firebase.auth.AuthProvider): Promise<void>;
    metadata: firebase.auth.UserMetadata;
    /**
     * The {@link firebase.User.MultiFactor} object corresponding to the current user.
     * This is used to access all multi-factor properties and operations related to the
     * current user.
     */

    multiFactor: firebase.User.MultiFactorUser;
    /**
     * The phone number normalized based on the E.164 standard (e.g. +16505550101)
     * for the current user. This is null if the user has no phone credential linked
     * to the account.
     */
    phoneNumber: string | null;
    providerData: (firebase.UserInfo | null)[];
    /**
     * Re-authenticates a user using a fresh credential, and returns any available
     * additional user information, such as user name. Use before operations
     * such as {@link firebase.User.updatePassword} that require tokens from recent
     * sign-in attempts.
     *
     * <h4>Error Codes</h4>
     * <dl>
     * <dt>auth/user-mismatch</dt>
     * <dd>Thrown if the credential given does not correspond to the user.</dd>
     * <dt>auth/user-not-found</dt>
     * <dd>Thrown if the credential given does not correspond to any existing user.
     *     </dd>
     * <dt>auth/invalid-credential</dt>
     * <dd>Thrown if the provider's credential is not valid. This can happen if it
     *     has already expired when calling link, or if it used invalid token(s).
     *     See the Firebase documentation for your provider, and make sure you pass
     *     in the correct parameters to the credential method.</dd>
     * <dt>auth/invalid-email</dt>
     * <dd>Thrown if the email used in a
     *     {@link firebase.auth.EmailAuthProvider.credential} is invalid.</dd>
     * <dt>auth/wrong-password</dt>
     * <dd>Thrown if the password used in a
     *     {@link firebase.auth.EmailAuthProvider.credential} is not correct or when
     *     the user associated with the email does not have a password.</dd>
     * <dt>auth/invalid-verification-code</dt>
     * <dd>Thrown if the credential is a
     *     {@link firebase.auth.PhoneAuthProvider.credential} and the verification
     *     code of the credential is not valid.</dd>
     * <dt>auth/invalid-verification-id</dt>
     * <dd>Thrown if the credential is a
     *     {@link firebase.auth.PhoneAuthProvider.credential}  and the verification
     *     ID of the credential is not valid.</dd>
     * </dl>
     *
     * @deprecated
     * This method is deprecated. Use
     * {@link firebase.User.reauthenticateWithCredential} instead.
     *
     * @param credential
     */
    reauthenticateAndRetrieveDataWithCredential(
      credential: firebase.auth.AuthCredential
    ): Promise<firebase.auth.UserCredential>;
    /**
     * Re-authenticates a user using a fresh credential. Use before operations
     * such as {@link firebase.User.updatePassword} that require tokens from recent
     * sign-in attempts.
     *
     * <h4>Error Codes</h4>
     * <dl>
     * <dt>auth/user-mismatch</dt>
     * <dd>Thrown if the credential given does not correspond to the user.</dd>
     * <dt>auth/user-not-found</dt>
     * <dd>Thrown if the credential given does not correspond to any existing user.
     *     </dd>
     * <dt>auth/invalid-credential</dt>
     * <dd>Thrown if the provider's credential is not valid. This can happen if it
     *     has already expired when calling link, or if it used invalid token(s).
     *     See the Firebase documentation for your provider, and make sure you pass
     *     in the correct parameters to the credential method.</dd>
     * <dt>auth/invalid-email</dt>
     * <dd>Thrown if the email used in a
     *     {@link firebase.auth.EmailAuthProvider.credential} is invalid.</dd>
     * <dt>auth/wrong-password</dt>
     * <dd>Thrown if the password used in a
     *     {@link firebase.auth.EmailAuthProvider.credential} is not correct or when
     *     the user associated with the email does not have a password.</dd>
     * <dt>auth/invalid-verification-code</dt>
     * <dd>Thrown if the credential is a
     *     {@link firebase.auth.PhoneAuthProvider.credential} and the verification
     *     code of the credential is not valid.</dd>
     * <dt>auth/invalid-verification-id</dt>
     * <dd>Thrown if the credential is a
     *     {@link firebase.auth.PhoneAuthProvider.credential}  and the verification
     *     ID of the credential is not valid.</dd>
     * </dl>
     *
     * @param credential
     */
    reauthenticateWithCredential(
      credential: firebase.auth.AuthCredential
    ): Promise<firebase.auth.UserCredential>;
    /**
     * Re-authenticates a user using a fresh credential. Use before operations
     * such as {@link firebase.User.updatePassword} that require tokens from recent
     * sign-in attempts.
     *
     * <h4>Error Codes</h4>
     * <dl>
     * <dt>auth/user-mismatch</dt>
     * <dd>Thrown if the credential given does not correspond to the user.</dd>
     * <dt>auth/user-not-found</dt>
     * <dd>Thrown if the credential given does not correspond to any existing user.
     *     </dd>
     * <dt>auth/captcha-check-failed</dt>
     * <dd>Thrown if the reCAPTCHA response token was invalid, expired, or if
     *     this method was called from a non-whitelisted domain.</dd>
     * <dt>auth/invalid-phone-number</dt>
     * <dd>Thrown if the phone number has an invalid format.</dd>
     * <dt>auth/missing-phone-number</dt>
     * <dd>Thrown if the phone number is missing.</dd>
     * <dt>auth/quota-exceeded</dt>
     * <dd>Thrown if the SMS quota for the Firebase project has been exceeded.</dd>
     * </dl>
     *
     * @param phoneNumber The user's phone number in E.164 format (e.g.
     *     +16505550101).
     * @param applicationVerifier
     */
    reauthenticateWithPhoneNumber(
      phoneNumber: string,
      applicationVerifier: firebase.auth.ApplicationVerifier
    ): Promise<firebase.auth.ConfirmationResult>;
    /**
     * Reauthenticates the current user with the specified provider using a pop-up
     * based OAuth flow.
     *
     * If the reauthentication is successful, the returned result will contain the
     * user and the provider's credential.
     *
     * <h4>Error Codes</h4>
     * <dl>
     * <dt>auth/auth-domain-config-required</dt>
     * <dd>Thrown if authDomain configuration is not provided when calling
     *     firebase.initializeApp(). Check Firebase Console for instructions on
     *     determining and passing that field.</dd>
     * <dt>auth/cancelled-popup-request</dt>
     * <dd>Thrown if successive popup operations are triggered. Only one popup
     *     request is allowed at one time on a user or an auth instance. All the
     *     popups would fail with this error except for the last one.</dd>
     * <dt>auth/user-mismatch</dt>
     * <dd>Thrown if the credential given does not correspond to the user.</dd>
     * <dt>auth/operation-not-allowed</dt>
     * <dd>Thrown if you have not enabled the provider in the Firebase Console. Go
     *     to the Firebase Console for your project, in the Auth section and the
     *     <strong>Sign in Method</strong> tab and configure the provider.</dd>
     * <dt>auth/popup-blocked</dt>
     * <dd>Thrown if the popup was blocked by the browser, typically when this
     *     operation is triggered outside of a click handler.</dd>
     * <dt>auth/operation-not-supported-in-this-environment</dt>
     * <dd>Thrown if this operation is not supported in the environment your
     *     application is running on. "location.protocol" must be http or https.
     *     </dd>
     * <dt>auth/popup-closed-by-user</dt>
     * <dd>Thrown if the popup window is closed by the user without completing the
     *     sign in to the provider.</dd>
     * <dt>auth/unauthorized-domain</dt>
     * <dd>Thrown if the app domain is not authorized for OAuth operations for your
     *     Firebase project. Edit the list of authorized domains from the Firebase
     *     console.</dd>
     * </dl>
     *
     * @webonly
     *
     * @example
     * ```javascript
     * // Creates the provider object.
     * var provider = new firebase.auth.FacebookAuthProvider();
     * // You can add additional scopes to the provider:
     * provider.addScope('email');
     * provider.addScope('user_friends');
     * // Reauthenticate with popup:
     * user.reauthenticateWithPopup(provider).then(function(result) {
     *   // The firebase.User instance:
     *   var user = result.user;
     *   // The Facebook firebase.auth.AuthCredential containing the Facebook
     *   // access token:
     *   var credential = result.credential;
     * }, function(error) {
     *   // An error happened.
     * });
     * ```
     *
     * @param provider The provider to authenticate.
     *     The provider has to be an OAuth provider. Non-OAuth providers like {@link
     *     firebase.auth.EmailAuthProvider} will throw an error.
     */
    reauthenticateWithPopup(
      provider: firebase.auth.AuthProvider
    ): Promise<firebase.auth.UserCredential>;
    /**
     * Reauthenticates the current user with the specified OAuth provider using a
     * full-page redirect flow.
     *
     * <h4>Error Codes</h4>
     * <dl>
     * <dt>auth/auth-domain-config-required</dt>
     * <dd>Thrown if authDomain configuration is not provided when calling
     *     firebase.initializeApp(). Check Firebase Console for instructions on
     *     determining and passing that field.</dd>
     * <dt>auth/operation-not-supported-in-this-environment</dt>
     * <dd>Thrown if this operation is not supported in the environment your
     *     application is running on. "location.protocol" must be http or https.
     *     </dd>
     * <dt>auth/user-mismatch</dt>
     * <dd>Thrown if the credential given does not correspond to the user.</dd>
     * <dt>auth/unauthorized-domain</dt>
     * <dd>Thrown if the app domain is not authorized for OAuth operations for your
     *     Firebase project. Edit the list of authorized domains from the Firebase
     *     console.</dd>
     * </dl>
     *
     * @webonly
     *
     * @param provider The provider to authenticate.
     *     The provider has to be an OAuth provider. Non-OAuth providers like {@link
     *     firebase.auth.EmailAuthProvider} will throw an error.
     */
    reauthenticateWithRedirect(
      provider: firebase.auth.AuthProvider
    ): Promise<void>;
    refreshToken: string;
    /**
     * Refreshes the current user, if signed in.
     *
     */
    reload(): Promise<void>;
    /**
     * Sends a verification email to a user.
     *
     * The verification process is completed by calling
     * {@link firebase.auth.Auth.applyActionCode}
     *
     * <h4>Error Codes</h4>
     * <dl>
     * <dt>auth/missing-android-pkg-name</dt>
     * <dd>An Android package name must be provided if the Android app is required
     *     to be installed.</dd>
     * <dt>auth/missing-continue-uri</dt>
     * <dd>A continue URL must be provided in the request.</dd>
     * <dt>auth/missing-ios-bundle-id</dt>
     * <dd>An iOS bundle ID must be provided if an App Store ID is provided.</dd>
     * <dt>auth/invalid-continue-uri</dt>
     * <dd>The continue URL provided in the request is invalid.</dd>
     * <dt>auth/unauthorized-continue-uri</dt>
     * <dd>The domain of the continue URL is not whitelisted. Whitelist
     *     the domain in the Firebase console.</dd>
     * </dl>
     *
     * @example
     * ```javascript
     * var actionCodeSettings = {
     *   url: 'https://www.example.com/cart?email=user@example.com&cartId=123',
     *   iOS: {
     *     bundleId: 'com.example.ios'
     *   },
     *   android: {
     *     packageName: 'com.example.android',
     *     installApp: true,
     *     minimumVersion: '12'
     *   },
     *   handleCodeInApp: true
     * };
     * firebase.auth().currentUser.sendEmailVerification(actionCodeSettings)
     *     .then(function() {
     *       // Verification email sent.
     *     })
     *     .catch(function(error) {
     *       // Error occurred. Inspect error.code.
     *     });
     * ```
     *
     * @param actionCodeSettings The action
     *     code settings. If specified, the state/continue URL will be set as the
     *     "continueUrl" parameter in the email verification link. The default email
     *     verification landing page will use this to display a link to go back to
     *     the app if it is installed.
     *     If the actionCodeSettings is not specified, no URL is appended to the
     *     action URL.
     *     The state URL provided must belong to a domain that is whitelisted by the
     *     developer in the console. Otherwise an error will be thrown.
     *     Mobile app redirects will only be applicable if the developer configures
     *     and accepts the Firebase Dynamic Links terms of condition.
     *     The Android package name and iOS bundle ID will be respected only if they
     *     are configured in the same Firebase Auth project used.
     */
    sendEmailVerification(
      actionCodeSettings?: firebase.auth.ActionCodeSettings | null
    ): Promise<void>;
    /**
     * Returns a JSON-serializable representation of this object.
     *
     * @return A JSON-serializable representation of this object.
     */
    toJSON(): Object;
    /**
     * Unlinks a provider from a user account.
     *
     * <h4>Error Codes</h4>
     * <dl>
     * <dt>auth/no-such-provider</dt>
     * <dd>Thrown if the user does not have this provider linked or when the
     *     provider ID given does not exist.</dd>
     * </dt>
     *
     * @param providerId
     */
    unlink(providerId: string): Promise<firebase.User>;
    /**
     * Updates the user's email address.
     *
     * An email will be sent to the original email address (if it was set) that
     * allows to revoke the email address change, in order to protect them from
     * account hijacking.
     *
     * <b>Important:</b> this is a security sensitive operation that requires the
     * user to have recently signed in. If this requirement isn't met, ask the user
     * to authenticate again and then call
     * {@link firebase.User.reauthenticateWithCredential}.
     *
     * <h4>Error Codes</h4>
     * <dl>
     * <dt>auth/invalid-email</dt>
     * <dd>Thrown if the email used is invalid.</dd>
     * <dt>auth/email-already-in-use</dt>
     * <dd>Thrown if the email is already used by another user.</dd>
     * <dt>auth/requires-recent-login</dt>
     * <dd>Thrown if the user's last sign-in time does not meet the security
     *     threshold. Use {@link firebase.User.reauthenticateWithCredential} to
     *     resolve. This does not apply if the user is anonymous.</dd>
     * </dl>
     *
     * @param newEmail The new email address.
     */
    updateEmail(newEmail: string): Promise<void>;
    /**
     * Updates the user's password.
     *
     * <b>Important:</b> this is a security sensitive operation that requires the
     * user to have recently signed in. If this requirement isn't met, ask the user
     * to authenticate again and then call
     * {@link firebase.User.reauthenticateWithCredential}.
     *
     * <h4>Error Codes</h4>
     * <dl>
     * <dt>auth/weak-password</dt>
     * <dd>Thrown if the password is not strong enough.</dd>
     * <dt>auth/requires-recent-login</dt>
     * <dd>Thrown if the user's last sign-in time does not meet the security
     *     threshold. Use {@link firebase.User.reauthenticateWithCredential} to
     *     resolve. This does not apply if the user is anonymous.</dd>
     * </dl>
     *
     * @param newPassword
     */
    updatePassword(newPassword: string): Promise<void>;
    /**
     * Updates the user's phone number.
     *
     * <h4>Error Codes</h4>
     * <dl>
     * <dt>auth/invalid-verification-code</dt>
     * <dd>Thrown if the verification code of the credential is not valid.</dd>
     * <dt>auth/invalid-verification-id</dt>
     * <dd>Thrown if the verification ID of the credential is not valid.</dd>
     * </dl>
     *
     * @param phoneCredential
     */
    updatePhoneNumber(
      phoneCredential: firebase.auth.AuthCredential
    ): Promise<void>;
    /**
     * Updates a user's profile data.
     *
     * @example
     * ```javascript
     * // Updates the user attributes:
     * user.updateProfile({
     *   displayName: "Jane Q. User",
     *   photoURL: "https://example.com/jane-q-user/profile.jpg"
     * }).then(function() {
     *   // Profile updated successfully!
     *   // "Jane Q. User"
     *   var displayName = user.displayName;
     *   // "https://example.com/jane-q-user/profile.jpg"
     *   var photoURL = user.photoURL;
     * }, function(error) {
     *   // An error happened.
     * });
     *
     * // Passing a null value will delete the current attribute's value, but not
     * // passing a property won't change the current attribute's value:
     * // Let's say we're using the same user than before, after the update.
     * user.updateProfile({photoURL: null}).then(function() {
     *   // Profile updated successfully!
     *   // "Jane Q. User", hasn't changed.
     *   var displayName = user.displayName;
     *   // Now, this is null.
     *   var photoURL = user.photoURL;
     * }, function(error) {
     *   // An error happened.
     * });
     * ```
     *
     * @param profile The profile's
     *     displayName and photoURL to update.
     */
    updateProfile(profile: {
      displayName?: string | null;
      photoURL?: string | null;
    }): Promise<void>;
    /**
     * Sends a verification email to a new email address. The user's email will be
     * updated to the new one after being verified.
     *
     * If you have a custom email action handler, you can complete the verification
     * process by calling {@link firebase.auth.Auth.applyActionCode}.
     *
     * <h4>Error Codes</h4>
     * <dl>
     * <dt>auth/missing-android-pkg-name</dt>
     * <dd>An Android package name must be provided if the Android app is required
     *     to be installed.</dd>
     * <dt>auth/missing-continue-uri</dt>
     * <dd>A continue URL must be provided in the request.</dd>
     * <dt>auth/missing-ios-bundle-id</dt>
     * <dd>An iOS bundle ID must be provided if an App Store ID is provided.</dd>
     * <dt>auth/invalid-continue-uri</dt>
     * <dd>The continue URL provided in the request is invalid.</dd>
     * <dt>auth/unauthorized-continue-uri</dt>
     * <dd>The domain of the continue URL is not whitelisted. Whitelist
     *     the domain in the Firebase console.</dd>
     * </dl>
     *
     * @example
     * ```javascript
     * var actionCodeSettings = {
     *   url: 'https://www.example.com/cart?email=user@example.com&cartId=123',
     *   iOS: {
     *     bundleId: 'com.example.ios'
     *   },
     *   android: {
     *     packageName: 'com.example.android',
     *     installApp: true,
     *     minimumVersion: '12'
     *   },
     *   handleCodeInApp: true
     * };
     * firebase.auth().currentUser.verifyBeforeUpdateEmail(
     *   'user@example.com', actionCodeSettings)
     *   .then(function() {
     *     // Verification email sent.
     *   })
     *   .catch(function(error) {
     *     // Error occurred. Inspect error.code.
     *   });
     * ```
     *
     * @param newEmail The email address to be verified and updated to.
     * @param actionCodeSettings The action
     *     code settings. If specified, the state/continue URL will be set as the
     *     "continueUrl" parameter in the email verification link. The default email
     *     verification landing page will use this to display a link to go back to
     *     the app if it is installed.
     *     If the actionCodeSettings is not specified, no URL is appended to the
     *     action URL.
     *     The state URL provided must belong to a domain that is whitelisted by the
     *     developer in the console. Otherwise an error will be thrown.
     *     Mobile app redirects will only be applicable if the developer configures
     *     and accepts the Firebase Dynamic Links terms of condition.
     *     The Android package name and iOS bundle ID will be respected only if they
     *     are configured in the same Firebase Auth project used.
     */
    verifyBeforeUpdateEmail(
      newEmail: string,
      actionCodeSettings?: firebase.auth.ActionCodeSettings | null
    ): Promise<void>;
  }

  /**
   * User profile information, visible only to the Firebase project's
   * apps.
   *
   */
  interface UserInfo {
    displayName: string | null;
    email: string | null;
    phoneNumber: string | null;
    photoURL: string | null;
    providerId: string;
    /**
     * The user's unique ID.
     */
    uid: string;
  }

  /**
   * Retrieves a Firebase {@link firebase.app.App app} instance.
   *
   * When called with no arguments, the default app is returned. When an app name
   * is provided, the app corresponding to that name is returned.
   *
   * An exception is thrown if the app being retrieved has not yet been
   * initialized.
   *
   * @example
   * ```javascript
   * // Return the default app
   * var app = firebase.app();
   * ```
   *
   * @example
   * ```javascript
   * // Return a named app
   * var otherApp = firebase.app("otherApp");
   * ```
   *
   * @param name Optional name of the app to return. If no name is
   *   provided, the default is `"[DEFAULT]"`.
   *
   * @return The app corresponding to the provided app name.
   *   If no app name is provided, the default app is returned.
   */
  function app(name?: string): firebase.app.App;

  /**
   * A (read-only) array of all initialized apps.
   */
  var apps: firebase.app.App[];

  /**
   * Gets the {@link firebase.auth.Auth `Auth`} service for the default app or a
   * given app.
   *
   * `firebase.auth()` can be called with no arguments to access the default app's
   * {@link firebase.auth.Auth `Auth`} service or as `firebase.auth(app)` to
   * access the {@link firebase.auth.Auth `Auth`} service associated with a
   * specific app.
   *
   * @example
   * ```javascript
   *
   * // Get the Auth service for the default app
   * var defaultAuth = firebase.auth();
   * ```
   * @example
   * ```javascript
   *
   * // Get the Auth service for a given app
   * var otherAuth = firebase.auth(otherApp);
   * ```
   * @param app
   */
  function auth(app?: firebase.app.App): firebase.auth.Auth;

  /**
   * Gets the {@link firebase.database.Database `Database`} service for the
   * default app or a given app.
   *
   * `firebase.database()` can be called with no arguments to access the default
   * app's {@link firebase.database.Database `Database`} service or as
   * `firebase.database(app)` to access the
   * {@link firebase.database.Database `Database`} service associated with a
   * specific app.
   *
   * `firebase.database` is also a namespace that can be used to access global
   * constants and methods associated with the `Database` service.
   *
   * @example
   * ```javascript
   * // Get the Database service for the default app
   * var defaultDatabase = firebase.database();
   * ```
   *
   * @example
   * ```javascript
   * // Get the Database service for a specific app
   * var otherDatabase = firebase.database(app);
   * ```
   *
   * @namespace
   * @param app Optional app whose Database service to
   *   return. If not provided, the default Database service will be returned.
   * @return The default Database service if no app
   *   is provided or the Database service associated with the provided app.
   */
  function database(app?: firebase.app.App): firebase.database.Database;

  /**
   * Creates and initializes a Firebase {@link firebase.app.App app} instance.
   *
   * See
   * {@link
   *   https://firebase.google.com/docs/web/setup#add_firebase_to_your_app
   *   Add Firebase to your app} and
   * {@link
   *   https://firebase.google.com/docs/web/setup#multiple-projects
   *   Initialize multiple projects} for detailed documentation.
   *
   * @example
   * ```javascript
   *
   * // Initialize default app
   * // Retrieve your own options values by adding a web app on
   * // https://console.firebase.google.com
   * firebase.initializeApp({
   *   apiKey: "AIza....",                             // Auth / General Use
   *   authDomain: "YOUR_APP.firebaseapp.com",         // Auth with popup/redirect
   *   databaseURL: "https://YOUR_APP.firebaseio.com", // Realtime Database
   *   storageBucket: "YOUR_APP.appspot.com",          // Storage
   *   messagingSenderId: "123456789"                  // Cloud Messaging
   * });
   * ```
   *
   * @example
   * ```javascript
   *
   * // Initialize another app
   * var otherApp = firebase.initializeApp({
   *   databaseURL: "https://<OTHER_DATABASE_NAME>.firebaseio.com",
   *   storageBucket: "<OTHER_STORAGE_BUCKET>.appspot.com"
   * }, "otherApp");
   * ```
   *
   * @param options Options to configure the app's services.
   * @param name Optional name of the app to initialize. If no name
   *   is provided, the default is `"[DEFAULT]"`.
   *
   * @return {!firebase.app.App} The initialized app.
   */
  function initializeApp(options: Object, name?: string): firebase.app.App;

  /**
   * Gets the {@link firebase.messaging.Messaging `Messaging`} service for the
   * default app or a given app.
   *
   * `firebase.messaging()` can be called with no arguments to access the default
   * app's {@link firebase.messaging.Messaging `Messaging`} service or as
   * `firebase.messaging(app)` to access the
   * {@link firebase.messaging.Messaging `Messaging`} service associated with a
   * specific app.
   *
   * Calling `firebase.messaging()` in a service worker results in Firebase
   * generating notifications if the push message payload has a `notification`
   * parameter.
   *
   * @webonly
   *
   * @example
   * ```javascript
   * // Get the Messaging service for the default app
   * var defaultMessaging = firebase.messaging();
   * ```
   *
   * @example
   * ```javascript
   * // Get the Messaging service for a given app
   * var otherMessaging = firebase.messaging(otherApp);
   * ```
   *
   * @namespace
   * @param app The app to create a Messaging service for.
   *     If not passed, uses the default app.
   */
  function messaging(app?: firebase.app.App): firebase.messaging.Messaging;

  /**
   * Gets the {@link firebase.storage.Storage `Storage`} service for the default
   * app or a given app.
   *
   * `firebase.storage()` can be called with no arguments to access the default
   * app's {@link firebase.storage.Storage `Storage`} service or as
   * `firebase.storage(app)` to access the
   * {@link firebase.storage.Storage `Storage`} service associated with a
   * specific app.
   *
   * @webonly
   *
   * @example
   * ```javascript
   * // Get the Storage service for the default app
   * var defaultStorage = firebase.storage();
   * ```
   *
   * @example
   * ```javascript
   * // Get the Storage service for a given app
   * var otherStorage = firebase.storage(otherApp);
   * ```
   *
   * @param app The app to create a storage service for.
   *     If not passed, uses the default app.
   */
  function storage(app?: firebase.app.App): firebase.storage.Storage;

  function firestore(app?: firebase.app.App): firebase.firestore.Firestore;

  /**
   * @webonly
   */
  function functions(app?: firebase.app.App): firebase.functions.Functions;

  /**
   * Gets the {@link firebase.performance.Performance `Performance`} service.
   *
   * `firebase.performance()` can be called with no arguments to access the default
   * app's {@link firebase.performance.Performance `Performance`} service.
   * The {@link firebase.performance.Performance `Performance`} service does not work with
   * any other app.
   *
   * @webonly
   *
   * @example
   * ```javascript
   * // Get the Performance service for the default app
   * const defaultPerformance = firebase.performance();
   * ```
   *
   * @param app The app to create a performance service for. Performance Monitoring only works with
   * the default app.
   * If not passed, uses the default app.
   */
  function performance(
    app?: firebase.app.App
  ): firebase.performance.Performance;
}

declare namespace firebase.app {
  /**
   * A Firebase App holds the initialization information for a collection of
   * services.
   *
   * Do not call this constructor directly. Instead, use
   * {@link firebase.initializeApp|`firebase.initializeApp()`} to create an app.
   *
   */
  interface App {
    /**
     * Gets the {@link firebase.auth.Auth `Auth`} service for the current app.
     *
     * @example
     * ```javascript
     * var auth = app.auth();
     * // The above is shorthand for:
     * // var auth = firebase.auth(app);
     * ```
     */
    auth(): firebase.auth.Auth;
    /**
     * Gets the {@link firebase.database.Database `Database`} service for the
     * current app.
     *
     * @example
     * ```javascript
     * var database = app.database();
     * // The above is shorthand for:
     * // var database = firebase.database(app);
     * ```
     */
    database(url?: string): firebase.database.Database;
    /**
     * Renders this app unusable and frees the resources of all associated
     * services.
     *
     * @example
     * ```javascript
     * app.delete()
     *   .then(function() {
     *     console.log("App deleted successfully");
     *   })
     *   .catch(function(error) {
     *     console.log("Error deleting app:", error);
     *   });
     * ```
     */
    delete(): Promise<any>;
    /**
     * Gets the {@link firebase.installations.Installations `Installations`} service for the
     * current app.
     *
     * @webonly
     *
     * @example
     * ```javascript
     * const installations = app.installations();
     * // The above is shorthand for:
     * // const installations = firebase.installations(app);
     * ```
     */
    installations(): firebase.installations.Installations;
    /**
     * Gets the {@link firebase.messaging.Messaging `Messaging`} service for the
     * current app.
     *
     * @webonly
     *
     * @example
     * ```javascript
     * var messaging = app.messaging();
     * // The above is shorthand for:
     * // var messaging = firebase.messaging(app);
     * ```
     */
    messaging(): firebase.messaging.Messaging;
    /**
     * The (read-only) name for this app.
     *
     * The default app's name is `"[DEFAULT]"`.
     *
     * @example
     * ```javascript
     * // The default app's name is "[DEFAULT]"
     * firebase.initializeApp(defaultAppConfig);
     * console.log(firebase.app().name);  // "[DEFAULT]"
     * ```
     *
     * @example
     * ```javascript
     * // A named app's name is what you provide to initializeApp()
     * var otherApp = firebase.initializeApp(otherAppConfig, "other");
     * console.log(otherApp.name);  // "other"
     * ```
     */
    name: string;
    /**
     * The (read-only) configuration options for this app. These are the original
     * parameters given in
     * {@link firebase.initializeApp `firebase.initializeApp()`}.
     *
     * @example
     * ```javascript
     * var app = firebase.initializeApp(config);
     * console.log(app.options.databaseURL === config.databaseURL);  // true
     * ```
     */
    options: Object;
    /**
     * Gets the {@link firebase.storage.Storage `Storage`} service for the current
     * app, optionally initialized with a custom storage bucket.
     *
     * @webonly
     *
     * @example
     * ```javascript
     * var storage = app.storage();
     * // The above is shorthand for:
     * // var storage = firebase.storage(app);
     * ```
     *
     * @example
     * ```javascript
     * var storage = app.storage("gs://your-app.appspot.com");
     * ```
     *
     * @param url The gs:// url to your Firebase Storage Bucket.
     *     If not passed, uses the app's default Storage Bucket.
     */
    storage(url?: string): firebase.storage.Storage;
    firestore(): firebase.firestore.Firestore;
    /**
     * @webonly
     */
    functions(region?: string): firebase.functions.Functions;
    /**
     * Gets the {@link firebase.performance.Performance `Performance`} service for the
     * current app. If the current app is not the default one, throws an error.
     *
     * @webonly
     *
     * @example
     * ```javascript
     * const perf = app.performance();
     * // The above is shorthand for:
     * // const perf = firebase.performance(app);
     * ```
     */
    performance(): firebase.performance.Performance;
  }
}

/**
 * @webonly
 */
declare namespace firebase.installations {
  /**
   * The Firebase Installations service interface.
   *
   * Do not call this constructor directly. Instead, use
   * {@link firebase.installations `firebase.installations()`}.
   */
  export interface Installations {
    /**
     * Creates a Firebase Installation if there isn't one for the app and
     * returns the Installation ID.
     *
     * @return Firebase Installation ID
     */
    getId(): Promise<string>;

    /**
     * Returns an Authentication Token for the current Firebase Installation.
     *
     * @return Firebase Installation Authentication Token
     */
    getToken(): Promise<string>;

    /**
     * Deletes the Firebase Installation and all associated data.
     */
    delete(): Promise<void>;
  }
}

/**
 * @webonly
 */
declare namespace firebase.performance {
  /**
   * The Firebase Performance Monitoring service interface.
   *
   * Do not call this constructor directly. Instead, use
   * {@link firebase.performance `firebase.performance()`}.
   */
  export interface Performance {
    /**
     * Creates an uninitialized instance of {@link firebase.performance.Trace `trace`} and returns
     * it.
     *
     * @param traceName The name of the trace instance.
     * @return The Trace instance.
     */
    trace(traceName: string): Trace;

    /**
     * Controls the logging of automatic traces and HTTP/S network monitoring.
     */
    instrumentationEnabled: boolean;
    /**
     * Controls the logging of custom traces.
     */
    dataCollectionEnabled: boolean;
  }

  export interface Trace {
    /**
     * Starts the timing for the {@link firebase.performance.Trace `trace`} instance.
     */
    start(): void;
    /**
     * Stops the timing of the {@link firebase.performance.Trace `trace`} instance and logs the
     * data of the instance.
     */
    stop(): void;
    /**
     * Records a {@link firebase.performance.Trace `trace`} from given parameters. This provides a
     * direct way to use {@link firebase.performance.Trace `trace`} without a need to start/stop.
     * This is useful for use cases in which the {@link firebase.performance.Trace `trace`} cannot
     * directly be used (e.g. if the duration was captured before the Performance SDK was loaded).
     *
     * @param startTime Trace start time since epoch in millisec.
     * @param duration The duraction of the trace in millisec.
     * @param options An object which can optionally hold maps of custom metrics and
     * custom attributes.
     */
    record(
      startTime: number,
      duration: number,
      options?: {
        metrics?: { [key: string]: number };
        attributes?: { [key: string]: string };
      }
    ): void;
    /**
     * Adds to the value of a custom metric. If a custom metric with the provided name does not
     * exist, it creates one with that name and the value equal to the given number.
     *
     * @param metricName The name of the custom metric.
     * @param num The number to be added to the value of the custom metric. If not provided, it
     * uses a default value of one.
     */
    incrementMetric(metricName: string, num?: number): void;
    /**
     * Sets the value of the specified custom metric to the given number regardless of whether
     * a metric with that name already exists on the {@link firebase.performance.Trace `trace`}
     * instance or not.
     *
     * @param metricName Name of the custom metric.
     * @param num Value to of the custom metric.
     */
    putMetric(metricName: string, num: number): void;
    /**
     * Returns the value of the custom metric by that name. If a custom metric with that name does
     * not exist returns zero.
     *
     * @param metricName Name of the custom metric.
     */
    getMetric(metricName: string): number;
    /**
     * Set a custom attribute of a {@link firebase.performance.Trace `trace`} to a certain value.
     *
     * @param attr Name of the custom attribute.
     * @param value Value of the custom attribute.
     */
    putAttribute(attr: string, value: string): void;
    /**
     * Retrieves the value that the custom attribute is set to.
     *
     * @param attr Name of the custom attribute.
     */
    getAttribute(attr: string): string | undefined;
    /**
     * Removes the specified custom attribute from a {@link firebase.performance.Trace `trace`}
     * instance.
     *
     * @param attr Name of the custom attribute.
     */

    removeAttribute(attr: string): void;
    /**
     * Returns a map of all custom attributes of a {@link firebase.performance.Trace `trace`}
     * instance.
     */
    getAttributes(): { [key: string]: string };
  }
}

/**
 * @webonly
 */
declare namespace firebase.functions {
  /**
   * An HttpsCallableResult wraps a single result from a function call.
   */
  export interface HttpsCallableResult {
    readonly data: any;
  }
  /**
   * An HttpsCallable is a reference to a "callable" http trigger in
   * Google Cloud Functions.
   */
  export interface HttpsCallable {
    (data?: any): Promise<HttpsCallableResult>;
  }
  export interface HttpsCallableOptions {
    timeout?: number;
  }
  /**
   * The Cloud Functions for Firebase service interface.
   *
   * Do not call this constructor directly. Instead, use
   * {@link firebase.functions `firebase.functions()`}.
   */
  export class Functions {
    private constructor();
    /**
     * Changes this instance to point to a Cloud Functions emulator running
     * locally. See https://firebase.google.com/docs/functions/local-emulator
     *
     * @param origin The origin of the local emulator, such as
     * "http://localhost:5005".
     */
    useFunctionsEmulator(url: string): void;
    /**
     * Gets an `HttpsCallable` instance that refers to the function with the given
     * name.
     *
     * @param name The name of the https callable function.
     * @param options The options for this HttpsCallable instance.
     * @return The `HttpsCallable` instance.
     */
    httpsCallable(name: string, options?: HttpsCallableOptions): HttpsCallable;
  }
  /**
   * The set of Firebase Functions status codes. The codes are the same at the
   * ones exposed by gRPC here:
   * https://github.com/grpc/grpc/blob/master/doc/statuscodes.md
   *
   * Possible values:
   * - 'cancelled': The operation was cancelled (typically by the caller).
   * - 'unknown': Unknown error or an error from a different error domain.
   * - 'invalid-argument': Client specified an invalid argument. Note that this
   *   differs from 'failed-precondition'. 'invalid-argument' indicates
   *   arguments that are problematic regardless of the state of the system
   *   (e.g. an invalid field name).
   * - 'deadline-exceeded': Deadline expired before operation could complete.
   *   For operations that change the state of the system, this error may be
   *   returned even if the operation has completed successfully. For example,
   *   a successful response from a server could have been delayed long enough
   *   for the deadline to expire.
   * - 'not-found': Some requested document was not found.
   * - 'already-exists': Some document that we attempted to create already
   *   exists.
   * - 'permission-denied': The caller does not have permission to execute the
   *   specified operation.
   * - 'resource-exhausted': Some resource has been exhausted, perhaps a
   *   per-user quota, or perhaps the entire file system is out of space.
   * - 'failed-precondition': Operation was rejected because the system is not
   *   in a state required for the operation's execution.
   * - 'aborted': The operation was aborted, typically due to a concurrency
   *   issue like transaction aborts, etc.
   * - 'out-of-range': Operation was attempted past the valid range.
   * - 'unimplemented': Operation is not implemented or not supported/enabled.
   * - 'internal': Internal errors. Means some invariants expected by
   *   underlying system has been broken. If you see one of these errors,
   *   something is very broken.
   * - 'unavailable': The service is currently unavailable. This is most likely
   *   a transient condition and may be corrected by retrying with a backoff.
   * - 'data-loss': Unrecoverable data loss or corruption.
   * - 'unauthenticated': The request does not have valid authentication
   *   credentials for the operation.
   */
  export type FunctionsErrorCode =
    | 'ok'
    | 'cancelled'
    | 'unknown'
    | 'invalid-argument'
    | 'deadline-exceeded'
    | 'not-found'
    | 'already-exists'
    | 'permission-denied'
    | 'resource-exhausted'
    | 'failed-precondition'
    | 'aborted'
    | 'out-of-range'
    | 'unimplemented'
    | 'internal'
    | 'unavailable'
    | 'data-loss'
    | 'unauthenticated';
  export interface HttpsError extends Error {
    /**
     * A standard error code that will be returned to the client. This also
     * determines the HTTP status code of the response, as defined in code.proto.
     */
    readonly code: FunctionsErrorCode;
    /**
     * Extra data to be converted to JSON and included in the error response.
     */
    readonly details?: any;
  }
}

declare namespace firebase.auth {
  /**
   * A response from {@link firebase.auth.Auth.checkActionCode}.
   */
  interface ActionCodeInfo {
    /**
     * The data associated with the action code.
     *
     * For the `PASSWORD_RESET`, `VERIFY_EMAIL`, and `RECOVER_EMAIL` actions, this object
     * contains an `email` field with the address the email was sent to.
     *
<<<<<<< HEAD
     * For the RECOVER_EMAIL action, which allows a user to undo an email address
     * change, this object also contains a `previousEmail` field with the user account's
     * current email address. After the action completes, the user's email address will
     * revert to the value in the `email` field from the value in `previousEmail` field.
     *
     * For the VERIFY_AND_CHANGE_EMAIL action, which allows a user to verify the email
     * before updating it, this object contains a `previousEmail` field with the user
     * account's email address before updating. After the action completes, the user's
     * email address will be updated to the value in the `email` field from the value
     * in `previousEmail` field.
     *
     * For the REVERT_SECOND_FACTOR_ADDITION action, which allows a user to unenroll
     * a newly added second factor, this object contains a `multiFactorInfo` field with
     * the information about the second factor. For phone second factor, the
     * `multiFactorInfo` is a {@link firebase.auth.Auth.PhoneMultiFactorInfo} object,
     * which contains the phone number.
=======
     * For the `RECOVER_EMAIL` action, which allows a user to undo an email address
     * change, this object also contains a `fromEmail` field with the user account's
     * new email address. After the action completes, the user's email address will
     * revert to the value in the `email` field from the value in `fromEmail` field.
>>>>>>> 7a52f753
     */
    data: {
      email?: string | null;
      /**
       * @deprecated
       * This field is deprecated in favor of previousEmail.
       */
      fromEmail?: string | null;
      multiFactorInfo?: MultiFactorInfo | null;
      previousEmail?: string | null;
    };
    /**
     * The type of operation that generated the action code. This could be:
     * <ul>
<<<<<<< HEAD
     * <li>`EMAIL_SIGNIN`: email sign in code generated via
     *     {@link firebase.auth.Auth.sendSignInLinkToEmail}.</li>
     * <li>`PASSWORD_RESET`: password reset code generated via
     *     {@link firebase.auth.Auth.sendPasswordResetEmail}.</li>
     * <li>`RECOVER_EMAIL`: email change revocation code generated via
     *     {@link firebase.User.updateEmail}.</li>
     * <li>`REVERT_SECOND_FACTOR_ADDITION`: revert second factor addition
     *     code generated via
     *     {@link firebase.User.MultiFactorUser.enroll}.</li>
     * <li>`VERIFY_AND_CHANGE_EMAIL`: verify and change email code generated
     *     via {@link firebase.User.verifyBeforeUpdateEmail}.</li>
     * <li>`VERIFY_EMAIL`: email verification code generated via
     *     {@link firebase.User.sendEmailVerification}.</li>
=======
     * <li><code>PASSWORD_RESET</code>: password reset code generated via
     *     {@link firebase.auth.Auth.sendPasswordResetEmail}.</li>
     * <li><code>VERIFY_EMAIL</code>: email verification code generated via
     *     {@link firebase.User.sendEmailVerification}.</li>
     * <li><code>RECOVER_EMAIL</code>: email change revocation code generated via
     *     {@link firebase.User.updateEmail}.</li>
     * <li><code>EMAIL_SIGNIN</code>: email sign in code generated via
     *     {@link firebase.auth.Auth.sendSignInLinkToEmail}.</li>
>>>>>>> 7a52f753
     * </ul>
     */
    operation: string;
  }

  /**
   * This is the interface that defines the required continue/state URL with
   * optional Android and iOS bundle identifiers.
   * The action code setting fields are:
   * <ul>
   * <li><p>url: Sets the link continue/state URL, which has different meanings
   *     in different contexts:</p>
   *     <ul>
   *     <li>When the link is handled in the web action widgets, this is the deep
   *         link in the continueUrl query parameter.</li>
   *     <li>When the link is handled in the app directly, this is the continueUrl
   *         query parameter in the deep link of the Dynamic Link.</li>
   *     </ul>
   *     </li>
   * <li>iOS: Sets the iOS bundle ID. This will try to open the link in an iOS app
   *     if it is installed.</li>
   * <li>android: Sets the Android package name. This will try to open the link in
   *     an android app if it is installed. If installApp is passed, it specifies
   *     whether to install the Android app if the device supports it and the app
   *     is not already installed. If this field is provided without a
   *     packageName, an error is thrown explaining that the packageName must be
   *     provided in conjunction with this field.
   *     If minimumVersion is specified, and an older version of the app is
   *     installed, the user is taken to the Play Store to upgrade the app.</li>
   * <li>handleCodeInApp: The default is false. When set to true, the action code
   *     link will be be sent as a Universal Link or Android App Link and will be
   *     opened by the app if installed. In the false case, the code will be sent
   *     to the web widget first and then on continue will redirect to the app if
   *     installed.</li>
   * </ul>
   */
  type ActionCodeSettings = {
    android?: {
      installApp?: boolean;
      minimumVersion?: string;
      packageName: string;
    };
    handleCodeInApp?: boolean;
    iOS?: { bundleId: string };
    url: string;
    dynamicLinkDomain?: string;
  };

  /**
   * A structure containing additional user information from a federated identity
   * provider.
   */
  type AdditionalUserInfo = {
    isNewUser: boolean;
    profile: Object | null;
    providerId: string;
    username?: string | null;
  };

  /**
   * A verifier for domain verification and abuse prevention. Currently, the
   * only implementation is {@link firebase.auth.RecaptchaVerifier}.
   */
  interface ApplicationVerifier {
    /**
     * Identifies the type of application verifier (e.g. "recaptcha").
     */
    type: string;
    /**
     * Executes the verification process.
     * @return A Promise for a token that can be used to
     *     assert the validity of a request.
     */
    verify(): Promise<string>;
  }

  /**
   * Interface representing an Auth instance's settings, currently used for
   * enabling/disabling app verification for phone Auth testing.
   */
  interface AuthSettings {
    /**
     * When set, this property disables app verification for the purpose of testing
     * phone authentication. For this property to take effect, it needs to be set
     * before rendering a reCAPTCHA app verifier. When this is disabled, a
     * mock reCAPTCHA is rendered instead. This is useful for manual testing during
     * development or for automated integration tests.
     *
     * In order to use this feature, you will need to
     * {@link https://firebase.google.com/docs/auth/web/phone-auth#test-with-whitelisted-phone-numbers
     * whitelist your phone number} via the
     * Firebase Console.
     *
     * The default value is false (app verification is enabled).
     */
    appVerificationDisabledForTesting: boolean;
  }

  /**
   * The Firebase Auth service interface.
   *
   * Do not call this constructor directly. Instead, use
   * {@link firebase.auth `firebase.auth()`}.
   *
   * See
   * {@link https://firebase.google.com/docs/auth/ Firebase Authentication}
   * for a full guide on how to use the Firebase Auth service.
   *
   */
  interface Auth {
    /**
     * The {@link firebase.app.App app} associated with the `Auth` service
     * instance.
     *
     * @example
     * ```javascript
     * var app = auth.app;
     * ```
     */
    app: firebase.app.App;
    /**
     * Applies a verification code sent to the user by email or other out-of-band
     * mechanism.
     *
     * <h4>Error Codes</h4>
     * <dl>
     * <dt>auth/expired-action-code</dt>
     * <dd>Thrown if the action code has expired.</dd>
     * <dt>auth/invalid-action-code</dt>
     * <dd>Thrown if the action code is invalid. This can happen if the code is
     *     malformed or has already been used.</dd>
     * <dt>auth/user-disabled</dt>
     * <dd>Thrown if the user corresponding to the given action code has been
     *     disabled.</dd>
     * <dt>auth/user-not-found</dt>
     * <dd>Thrown if there is no user corresponding to the action code. This may
     *     have happened if the user was deleted between when the action code was
     *     issued and when this method was called.</dd>
     * </dl>
     *
     * @param code A verification code sent to the user.
     */
    applyActionCode(code: string): Promise<void>;
    /**
     * Checks a verification code sent to the user by email or other out-of-band
     * mechanism.
     *
     * Returns metadata about the code.
     *
     * <h4>Error Codes</h4>
     * <dl>
     * <dt>auth/expired-action-code</dt>
     * <dd>Thrown if the action code has expired.</dd>
     * <dt>auth/invalid-action-code</dt>
     * <dd>Thrown if the action code is invalid. This can happen if the code is
     *     malformed or has already been used.</dd>
     * <dt>auth/user-disabled</dt>
     * <dd>Thrown if the user corresponding to the given action code has been
     *     disabled.</dd>
     * <dt>auth/user-not-found</dt>
     * <dd>Thrown if there is no user corresponding to the action code. This may
     *     have happened if the user was deleted between when the action code was
     *     issued and when this method was called.</dd>
     * </dl>
     *
     * @param code A verification code sent to the user.
     */
    checkActionCode(code: string): Promise<firebase.auth.ActionCodeInfo>;
    /**
     * Completes the password reset process, given a confirmation code and new
     * password.
     *
     * <h4>Error Codes</h4>
     * <dl>
     * <dt>auth/expired-action-code</dt>
     * <dd>Thrown if the password reset code has expired.</dd>
     * <dt>auth/invalid-action-code</dt>
     * <dd>Thrown if the password reset code is invalid. This can happen if the
     *     code is malformed or has already been used.</dd>
     * <dt>auth/user-disabled</dt>
     * <dd>Thrown if the user corresponding to the given password reset code has
     *     been disabled.</dd>
     * <dt>auth/user-not-found</dt>
     * <dd>Thrown if there is no user corresponding to the password reset code. This
     *     may have happened if the user was deleted between when the code was
     *     issued and when this method was called.</dd>
     * <dt>auth/weak-password</dt>
     * <dd>Thrown if the new password is not strong enough.</dd>
     * </dl>
     *
     * @param code The confirmation code send via email to the user.
     * @param newPassword The new password.
     */
    confirmPasswordReset(code: string, newPassword: string): Promise<void>;

    /**
     * Creates a new user account associated with the specified email address and
     * password.
     *
     * On successful creation of the user account, this user will also be
     * signed in to your application.
     *
     * User account creation can fail if the account already exists or the password
     * is invalid.
     *
     * Note: The email address acts as a unique identifier for the user and
     * enables an email-based password reset.  This function will create
     * a new user account and set the initial user password.
     *
     * <h4>Error Codes</h4>
     * <dl>
     * <dt>auth/email-already-in-use</dt>
     * <dd>Thrown if there already exists an account with the given email
     *     address.</dd>
     * <dt>auth/invalid-email</dt>
     * <dd>Thrown if the email address is not valid.</dd>
     * <dt>auth/operation-not-allowed</dt>
     * <dd>Thrown if email/password accounts are not enabled. Enable email/password
     *     accounts in the Firebase Console, under the Auth tab.</dd>
     * <dt>auth/weak-password</dt>
     * <dd>Thrown if the password is not strong enough.</dd>
     * </dl>
     *
     * @example
     * ```javascript
     * firebase.auth().createUserWithEmailAndPassword(email, password)
     *     .catch(function(error) {
     *   // Handle Errors here.
     *   var errorCode = error.code;
     *   var errorMessage = error.message;
     *   if (errorCode == 'auth/weak-password') {
     *     alert('The password is too weak.');
     *   } else {
     *     alert(errorMessage);
     *   }
     *   console.log(error);
     * });
     * ```
     * @param email The user's email address.
     * @param password The user's chosen password.
     */
    createUserWithEmailAndPassword(
      email: string,
      password: string
    ): Promise<firebase.auth.UserCredential>;
    /**
     * The currently signed-in user (or null).
     */
    currentUser: firebase.User | null;

    /**
     * Gets the list of possible sign in methods for the given email address. This
     * is useful to differentiate methods of sign-in for the same provider,
     * eg. `EmailAuthProvider` which has 2 methods of sign-in, email/password and
     * email/link.
     *
     * <h4>Error Codes</h4>
     * <dl>
     * <dt>auth/invalid-email</dt>
     * <dd>Thrown if the email address is not valid.</dd>
     * </dl>
     */
    fetchSignInMethodsForEmail(email: string): Promise<Array<string>>;

    /**
     * Checks if an incoming link is a sign-in with email link.
     */
    isSignInWithEmailLink(emailLink: string): boolean;
    /**
     * Returns a UserCredential from the redirect-based sign-in flow.
     *
     * If sign-in succeeded, returns the signed in user. If sign-in was
     * unsuccessful, fails with an error. If no redirect operation was called,
     * returns a UserCredential with a null User.
     *
     * <h4>Error Codes</h4>
     * <dl>
     * <dt>auth/account-exists-with-different-credential</dt>
     * <dd>Thrown if there already exists an account with the email address
     *     asserted by the credential. Resolve this by calling
     *     {@link firebase.auth.Auth.fetchSignInMethodsForEmail} with the error.email
     *     and then asking the user to sign in using one of the returned providers.
     *     Once the user is signed in, the original credential retrieved from the
     *     error.credential can be linked to the user with
     *     {@link firebase.User.linkWithCredential} to prevent the user from signing
     *     in again to the original provider via popup or redirect. If you are using
     *     redirects for sign in, save the credential in session storage and then
     *     retrieve on redirect and repopulate the credential using for example
     *     {@link firebase.auth.GoogleAuthProvider.credential} depending on the
     *     credential provider id and complete the link.</dd>
     * <dt>auth/auth-domain-config-required</dt>
     * <dd>Thrown if authDomain configuration is not provided when calling
     *     firebase.initializeApp(). Check Firebase Console for instructions on
     *     determining and passing that field.</dd>
     * <dt>auth/credential-already-in-use</dt>
     * <dd>Thrown if the account corresponding to the credential already exists
     *     among your users, or is already linked to a Firebase User.
     *     For example, this error could be thrown if you are upgrading an anonymous
     *     user to a Google user by linking a Google credential to it and the Google
     *     credential used is already associated with an existing Firebase Google
     *     user.
     *     An <code>error.email</code> and <code>error.credential</code>
     *     ({@link firebase.auth.AuthCredential}) fields are also provided. You can
     *     recover from this error by signing in with that credential directly via
     *     {@link firebase.auth.Auth.signInWithCredential}.</dd>
     * <dt>auth/email-already-in-use</dt>
     * <dd>Thrown if the email corresponding to the credential already exists
     *     among your users. When thrown while linking a credential to an existing
     *     user, an <code>error.email</code> and <code>error.credential</code>
     *     ({@link firebase.auth.AuthCredential}) fields are also provided.
     *     You have to link the credential to the existing user with that email if
     *     you wish to continue signing in with that credential. To do so, call
     *     {@link firebase.auth.Auth.fetchSignInMethodsForEmail}, sign in to
     *     <code>error.email</code> via one of the providers returned and then
     *     {@link firebase.User.linkWithCredential} the original credential to that
     *     newly signed in user.</dd>
     * <dt>auth/operation-not-allowed</dt>
     * <dd>Thrown if the type of account corresponding to the credential
     *     is not enabled. Enable the account type in the Firebase Console, under
     *     the Auth tab.</dd>
     * <dt>auth/operation-not-supported-in-this-environment</dt>
     * <dd>Thrown if this operation is not supported in the environment your
     *     application is running on. "location.protocol" must be http or https.
     *     </dd>
     * <dt>auth/timeout</dt>
     * <dd>Thrown typically if the app domain is not authorized for OAuth operations
     *     for your Firebase project. Edit the list of authorized domains from the
     *     Firebase console.</dd>
     * </dl>
     *
     * @webonly
     *
     * @example
     * ```javascript
     * // First, we perform the signInWithRedirect.
     * // Creates the provider object.
     * var provider = new firebase.auth.FacebookAuthProvider();
     * // You can add additional scopes to the provider:
     * provider.addScope('email');
     * provider.addScope('user_friends');
     * // Sign in with redirect:
     * auth.signInWithRedirect(provider)
     * ////////////////////////////////////////////////////////////
     * // The user is redirected to the provider's sign in flow...
     * ////////////////////////////////////////////////////////////
     * // Then redirected back to the app, where we check the redirect result:
     * auth.getRedirectResult().then(function(result) {
     *   // The firebase.User instance:
     *   var user = result.user;
     *   // The Facebook firebase.auth.AuthCredential containing the Facebook
     *   // access token:
     *   var credential = result.credential;
     *   // As this API can be used for sign-in, linking and reauthentication,
     *   // check the operationType to determine what triggered this redirect
     *   // operation.
     *   var operationType = result.operationType;
     * }, function(error) {
     *   // The provider's account email, can be used in case of
     *   // auth/account-exists-with-different-credential to fetch the providers
     *   // linked to the email:
     *   var email = error.email;
     *   // The provider's credential:
     *   var credential = error.credential;
     *   // In case of auth/account-exists-with-different-credential error,
     *   // you can fetch the providers using this:
     *   if (error.code === 'auth/account-exists-with-different-credential') {
     *     auth.fetchSignInMethodsForEmail(email).then(function(providers) {
     *       // The returned 'providers' is a list of the available providers
     *       // linked to the email address. Please refer to the guide for a more
     *       // complete explanation on how to recover from this error.
     *     });
     *   }
     * });
     * ```
     */
    getRedirectResult(): Promise<firebase.auth.UserCredential>;
    /**
     * The current Auth instance's language code. This is a readable/writable
     * property. When set to null, the default Firebase Console language setting
     * is applied. The language code will propagate to email action templates
     * (password reset, email verification and email change revocation), SMS
     * templates for phone authentication, reCAPTCHA verifier and OAuth
     * popup/redirect operations provided the specified providers support
     * localization with the language code specified.
     */
    languageCode: string | null;
    /**
     * The current Auth instance's settings. This is used to edit/read configuration
     * related options like app verification mode for phone authentication.
     */
    settings: firebase.auth.AuthSettings;
    /**
     * Adds an observer for changes to the user's sign-in state.
     *
     * Prior to 4.0.0, this triggered the observer when users were signed in,
     * signed out, or when the user's ID token changed in situations such as token
     * expiry or password change. After 4.0.0, the observer is only triggered
     * on sign-in or sign-out.
     *
     * To keep the old behavior, see {@link firebase.auth.Auth.onIdTokenChanged}.
     *
     * @example
     * ```javascript
     * firebase.auth().onAuthStateChanged(function(user) {
     *   if (user) {
     *     // User is signed in.
     *   }
     * });
     * ```
     */
    onAuthStateChanged(
      nextOrObserver:
        | firebase.Observer<any>
        | ((a: firebase.User | null) => any),
      error?: (a: firebase.auth.Error) => any,
      completed?: firebase.Unsubscribe
    ): firebase.Unsubscribe;
    /**
     * Adds an observer for changes to the signed-in user's ID token, which includes
     * sign-in, sign-out, and token refresh events. This method has the same
     * behavior as {@link firebase.auth.Auth.onAuthStateChanged} had prior to 4.0.0.
     *
     * @example
     * ```javascript
     * firebase.auth().onIdTokenChanged(function(user) {
     *   if (user) {
     *     // User is signed in or token was refreshed.
     *   }
     * });
     * ```
     * @param
     *     nextOrObserver An observer object or a function triggered on change.
     * @param error Optional A function
     *     triggered on auth error.
     * @param completed Optional A function triggered when the
     *     observer is removed.
     */
    onIdTokenChanged(
      nextOrObserver:
        | firebase.Observer<any>
        | ((a: firebase.User | null) => any),
      error?: (a: firebase.auth.Error) => any,
      completed?: firebase.Unsubscribe
    ): firebase.Unsubscribe;
    /**
     * Sends a sign-in email link to the user with the specified email.
     *
     * The sign-in operation has to always be completed in the app unlike other out
     * of band email actions (password reset and email verifications). This is
     * because, at the end of the flow, the user is expected to be signed in and
     * their Auth state persisted within the app.
     *
     * To complete sign in with the email link, call
     * {@link firebase.auth.Auth.signInWithEmailLink} with the email address and
     * the email link supplied in the email sent to the user.
     *
     * <h4>Error Codes</h4>
     * <dl>
     * <dt>auth/argument-error</dt>
     * <dd>Thrown if handleCodeInApp is false.</dd>
     * <dt>auth/invalid-email</dt>
     * <dd>Thrown if the email address is not valid.</dd>
     * <dt>auth/missing-android-pkg-name</dt>
     * <dd>An Android package name must be provided if the Android app is required
     *     to be installed.</dd>
     * <dt>auth/missing-continue-uri</dt>
     * <dd>A continue URL must be provided in the request.</dd>
     * <dt>auth/missing-ios-bundle-id</dt>
     * <dd>An iOS Bundle ID must be provided if an App Store ID is provided.</dd>
     * <dt>auth/invalid-continue-uri</dt>
     * <dd>The continue URL provided in the request is invalid.</dd>
     * <dt>auth/unauthorized-continue-uri</dt>
     * <dd>The domain of the continue URL is not whitelisted. Whitelist
     *     the domain in the Firebase console.</dd>
     * </dl>
     *
     * @example
     * ```javascript
     * var actionCodeSettings = {
     *   // The URL to redirect to for sign-in completion. This is also the deep
     *   // link for mobile redirects. The domain (www.example.com) for this URL
     *   // must be whitelisted in the Firebase Console.
     *   url: 'https://www.example.com/finishSignUp?cartId=1234',
     *   iOS: {
     *     bundleId: 'com.example.ios'
     *   },
     *   android: {
     *     packageName: 'com.example.android',
     *     installApp: true,
     *     minimumVersion: '12'
     *   },
     *   // This must be true.
     *   handleCodeInApp: true
     * };
     * firebase.auth().sendSignInLinkToEmail('user@example.com', actionCodeSettings)
     *     .then(function() {
     *       // The link was successfully sent. Inform the user. Save the email
     *       // locally so you don't need to ask the user for it again if they open
     *       // the link on the same device.
     *     })
     *     .catch(function(error) {
     *       // Some error occurred, you can inspect the code: error.code
     *     });
     * ```
     * @param email The email account to sign in with.
     * @param actionCodeSettings The action
     *     code settings. The action code settings which provides Firebase with
     *     instructions on how to construct the email link. This includes the
     *     sign in completion URL or the deep link for mobile redirects, the mobile
     *     apps to use when the sign-in link is opened on an Android or iOS device.
     *     Mobile app redirects will only be applicable if the developer configures
     *     and accepts the Firebase Dynamic Links terms of condition.
     *     The Android package name and iOS bundle ID will be respected only if they
     *     are configured in the same Firebase Auth project used.
     */
    sendSignInLinkToEmail(
      email: string,
      actionCodeSettings: firebase.auth.ActionCodeSettings
    ): Promise<void>;

    /**
     * Sends a password reset email to the given email address.
     *
     * To complete the password reset, call
     * {@link firebase.auth.Auth.confirmPasswordReset} with the code supplied in the
     * email sent to the user, along with the new password specified by the user.
     *
     * <h4>Error Codes</h4>
     * <dl>
     * <dt>auth/invalid-email</dt>
     * <dd>Thrown if the email address is not valid.</dd>
     * <dt>auth/missing-android-pkg-name</dt>
     * <dd>An Android package name must be provided if the Android app is required
     *     to be installed.</dd>
     * <dt>auth/missing-continue-uri</dt>
     * <dd>A continue URL must be provided in the request.</dd>
     * <dt>auth/missing-ios-bundle-id</dt>
     * <dd>An iOS Bundle ID must be provided if an App Store ID is provided.</dd>
     * <dt>auth/invalid-continue-uri</dt>
     * <dd>The continue URL provided in the request is invalid.</dd>
     * <dt>auth/unauthorized-continue-uri</dt>
     * <dd>The domain of the continue URL is not whitelisted. Whitelist
     *     the domain in the Firebase console.</dd>
     * <dt>auth/user-not-found</dt>
     * <dd>Thrown if there is no user corresponding to the email address.</dd>
     * </dl>
     *
     * @example
     * ```javascript
     * var actionCodeSettings = {
     *   url: 'https://www.example.com/?email=user@example.com',
     *   iOS: {
     *     bundleId: 'com.example.ios'
     *   },
     *   android: {
     *     packageName: 'com.example.android',
     *     installApp: true,
     *     minimumVersion: '12'
     *   },
     *   handleCodeInApp: true
     * };
     * firebase.auth().sendPasswordResetEmail(
     *     'user@example.com', actionCodeSettings)
     *     .then(function() {
     *       // Password reset email sent.
     *     })
     *     .catch(function(error) {
     *       // Error occurred. Inspect error.code.
     *     });
     * ```
     *
     * @param email The email address with the password to be reset.
     * @param actionCodeSettings The action
     *     code settings. If specified, the state/continue URL will be set as the
     *     "continueUrl" parameter in the password reset link. The default password
     *     reset landing page will use this to display a link to go back to the app
     *     if it is installed.
     *     If the actionCodeSettings is not specified, no URL is appended to the
     *     action URL.
     *     The state URL provided must belong to a domain that is whitelisted by the
     *     developer in the console. Otherwise an error will be thrown.
     *     Mobile app redirects will only be applicable if the developer configures
     *     and accepts the Firebase Dynamic Links terms of condition.
     *     The Android package name and iOS bundle ID will be respected only if they
     *     are configured in the same Firebase Auth project used.
     */
    sendPasswordResetEmail(
      email: string,
      actionCodeSettings?: firebase.auth.ActionCodeSettings | null
    ): Promise<void>;

    /**
     * Changes the current type of persistence on the current Auth instance for the
     * currently saved Auth session and applies this type of persistence for
     * future sign-in requests, including sign-in with redirect requests. This will
     * return a promise that will resolve once the state finishes copying from one
     * type of storage to the other.
     * Calling a sign-in method after changing persistence will wait for that
     * persistence change to complete before applying it on the new Auth state.
     *
     * This makes it easy for a user signing in to specify whether their session
     * should be remembered or not. It also makes it easier to never persist the
     * Auth state for applications that are shared by other users or have sensitive
     * data.
     *
     * The default for web browser apps and React Native apps is 'local' (provided
     * the browser supports this mechanism) whereas it is 'none' for Node.js backend
     * apps.
     *
     * <h4>Error Codes (thrown synchronously)</h4>
     * <dl>
     * <dt>auth/invalid-persistence-type</dt>
     * <dd>Thrown if the specified persistence type is invalid.</dd>
     * <dt>auth/unsupported-persistence-type</dt>
     * <dd>Thrown if the current environment does not support the specified
     *     persistence type.</dd>
     * </dl>
     *
     * @example
     * ```javascript
     * firebase.auth().setPersistence(firebase.auth.Auth.Persistence.SESSION)
     *     .then(function() {
     *   // Existing and future Auth states are now persisted in the current
     *   // session only. Closing the window would clear any existing state even if
     *   // a user forgets to sign out.
     * });
     * ```
     */
    setPersistence(persistence: firebase.auth.Auth.Persistence): Promise<void>;

    /**
     * Asynchronously signs in with the given credentials, and returns any available
     * additional user information, such as user name.
     *
     * <h4>Error Codes</h4>
     * <dl>
     * <dt>auth/account-exists-with-different-credential</dt>
     * <dd>Thrown if there already exists an account with the email address
     *     asserted by the credential. Resolve this by calling
     *     {@link firebase.auth.Auth.fetchSignInMethodsForEmail} and then asking the
     *     user to sign in using one of the returned providers. Once the user is
     *     signed in, the original credential can be linked to the user with
     *     {@link firebase.User.linkWithCredential}.</dd>
     * <dt>auth/invalid-credential</dt>
     * <dd>Thrown if the credential is malformed or has expired.</dd>
     * <dt>auth/operation-not-allowed</dt>
     * <dd>Thrown if the type of account corresponding to the credential
     *     is not enabled. Enable the account type in the Firebase Console, under
     *     the Auth tab.</dd>
     * <dt>auth/user-disabled</dt>
     * <dd>Thrown if the user corresponding to the given credential has been
     *     disabled.</dd>
     * <dt>auth/user-not-found</dt>
     * <dd>Thrown if signing in with a credential from
     *     {@link firebase.auth.EmailAuthProvider.credential} and there is no user
     *     corresponding to the given email. </dd>
     * <dt>auth/wrong-password</dt>
     * <dd>Thrown if signing in with a credential from
     *     {@link firebase.auth.EmailAuthProvider.credential} and the password is
     *     invalid for the given email, or if the account corresponding to the email
     *     does not have a password set.</dd>
     * <dt>auth/invalid-verification-code</dt>
     * <dd>Thrown if the credential is a
     *     {@link firebase.auth.PhoneAuthProvider.credential} and the verification
     *     code of the credential is not valid.</dd>
     * <dt>auth/invalid-verification-id</dt>
     * <dd>Thrown if the credential is a
     *     {@link firebase.auth.PhoneAuthProvider.credential}  and the verification
     *     ID of the credential is not valid.</dd>
     * </dl>
     *
     * @deprecated
     * This method is deprecated. Use
     * {@link firebase.auth.Auth.signInWithCredential} instead.
     *
     * @example
     * ```javascript
     * firebase.auth().signInAndRetrieveDataWithCredential(credential)
     *     .then(function(userCredential) {
     *       console.log(userCredential.additionalUserInfo.username);
     *     });
     * ```
     * @param credential The auth credential.
     */
    signInAndRetrieveDataWithCredential(
      credential: firebase.auth.AuthCredential
    ): Promise<firebase.auth.UserCredential>;
    /**
     * Asynchronously signs in as an anonymous user.
     *
     *
     * If there is already an anonymous user signed in, that user will be returned;
     * otherwise, a new anonymous user identity will be created and returned.
     *
     * <h4>Error Codes</h4>
     * <dl>
     * <dt>auth/operation-not-allowed</dt>
     * <dd>Thrown if anonymous accounts are not enabled. Enable anonymous accounts
     *     in the Firebase Console, under the Auth tab.</dd>
     * </dl>
     *
     * @example
     * ```javascript
     * firebase.auth().signInAnonymously().catch(function(error) {
     *   // Handle Errors here.
     *   var errorCode = error.code;
     *   var errorMessage = error.message;
     *
     *   if (errorCode === 'auth/operation-not-allowed') {
     *     alert('You must enable Anonymous auth in the Firebase Console.');
     *   } else {
     *     console.error(error);
     *   }
     * });
     * ```
     */
    signInAnonymously(): Promise<firebase.auth.UserCredential>;

    /**
     * Asynchronously signs in with the given credentials.
     *
     * <h4>Error Codes</h4>
     * <dl>
     * <dt>auth/account-exists-with-different-credential</dt>
     * <dd>Thrown if there already exists an account with the email address
     *     asserted by the credential. Resolve this by calling
     *     {@link firebase.auth.Auth.fetchSignInMethodsForEmail} and then asking the
     *     user to sign in using one of the returned providers. Once the user is
     *     signed in, the original credential can be linked to the user with
     *     {@link firebase.User.linkWithCredential}.</dd>
     * <dt>auth/invalid-credential</dt>
     * <dd>Thrown if the credential is malformed or has expired.</dd>
     * <dt>auth/operation-not-allowed</dt>
     * <dd>Thrown if the type of account corresponding to the credential
     *     is not enabled. Enable the account type in the Firebase Console, under
     *     the Auth tab.</dd>
     * <dt>auth/user-disabled</dt>
     * <dd>Thrown if the user corresponding to the given credential has been
     *     disabled.</dd>
     * <dt>auth/user-not-found</dt>
     * <dd>Thrown if signing in with a credential from
     *     {@link firebase.auth.EmailAuthProvider.credential} and there is no user
     *     corresponding to the given email. </dd>
     * <dt>auth/wrong-password</dt>
     * <dd>Thrown if signing in with a credential from
     *     {@link firebase.auth.EmailAuthProvider.credential} and the password is
     *     invalid for the given email, or if the account corresponding to the email
     *     does not have a password set.</dd>
     * <dt>auth/invalid-verification-code</dt>
     * <dd>Thrown if the credential is a
     *     {@link firebase.auth.PhoneAuthProvider.credential} and the verification
     *     code of the credential is not valid.</dd>
     * <dt>auth/invalid-verification-id</dt>
     * <dd>Thrown if the credential is a
     *     {@link firebase.auth.PhoneAuthProvider.credential}  and the verification
     *     ID of the credential is not valid.</dd>
     * </dl>
     *
     * @example
     * ```javascript
     * firebase.auth().signInWithCredential(credential).catch(function(error) {
     *   // Handle Errors here.
     *   var errorCode = error.code;
     *   var errorMessage = error.message;
     *   // The email of the user's account used.
     *   var email = error.email;
     *   // The firebase.auth.AuthCredential type that was used.
     *   var credential = error.credential;
     *   if (errorCode === 'auth/account-exists-with-different-credential') {
     *     alert('Email already associated with another account.');
     *     // Handle account linking here, if using.
     *   } else {
     *     console.error(error);
     *   }
     *  });
     * ```
     *
     * @param credential The auth credential.
     */
    signInWithCredential(
      credential: firebase.auth.AuthCredential
    ): Promise<firebase.auth.UserCredential>;
    /**
     * Asynchronously signs in using a custom token.
     *
     * Custom tokens are used to integrate Firebase Auth with existing auth systems,
     * and must be generated by the auth backend.
     *
     * Fails with an error if the token is invalid, expired, or not accepted by the
     * Firebase Auth service.
     *
     * <h4>Error Codes</h4>
     * <dl>
     * <dt>auth/custom-token-mismatch</dt>
     * <dd>Thrown if the custom token is for a different Firebase App.</dd>
     * <dt>auth/invalid-custom-token</dt>
     * <dd>Thrown if the custom token format is incorrect.</dd>
     * </dl>
     *
     * @example
     * ```javascript
     * firebase.auth().signInWithCustomToken(token).catch(function(error) {
     *   // Handle Errors here.
     *   var errorCode = error.code;
     *   var errorMessage = error.message;
     *   if (errorCode === 'auth/invalid-custom-token') {
     *     alert('The token you provided is not valid.');
     *   } else {
     *     console.error(error);
     *   }
     * });
     * ```
     *
     * @param token The custom token to sign in with.
     */
    signInWithCustomToken(token: string): Promise<firebase.auth.UserCredential>;
    /**
     * Asynchronously signs in using an email and password.
     *
     * Fails with an error if the email address and password do not match.
     *
     * Note: The user's password is NOT the password used to access the user's email
     * account. The email address serves as a unique identifier for the user, and
     * the password is used to access the user's account in your Firebase project.
     *
     * See also: {@link firebase.auth.Auth.createUserWithEmailAndPassword}.
     *
     * <h4>Error Codes</h4>
     * <dl>
     * <dt>auth/invalid-email</dt>
     * <dd>Thrown if the email address is not valid.</dd>
     * <dt>auth/user-disabled</dt>
     * <dd>Thrown if the user corresponding to the given email has been
     *     disabled.</dd>
     * <dt>auth/user-not-found</dt>
     * <dd>Thrown if there is no user corresponding to the given email.</dd>
     * <dt>auth/wrong-password</dt>
     * <dd>Thrown if the password is invalid for the given email, or the account
     *     corresponding to the email does not have a password set.</dd>
     * </dl>
     *
     * @example
     * ```javascript
     * firebase.auth().signInWithEmailAndPassword(email, password)
     *     .catch(function(error) {
     *   // Handle Errors here.
     *   var errorCode = error.code;
     *   var errorMessage = error.message;
     *   if (errorCode === 'auth/wrong-password') {
     *     alert('Wrong password.');
     *   } else {
     *     alert(errorMessage);
     *   }
     *   console.log(error);
     * });
     * ```
     *
     * @param email The users email address.
     * @param password The users password.
     */
    signInWithEmailAndPassword(
      email: string,
      password: string
    ): Promise<firebase.auth.UserCredential>;

    /**
     * Asynchronously signs in using a phone number. This method sends a code via
     * SMS to the given phone number, and returns a
     * {@link firebase.auth.ConfirmationResult}. After the user provides the code
     * sent to their phone, call {@link firebase.auth.ConfirmationResult.confirm}
     * with the code to sign the user in.
     *
     * For abuse prevention, this method also requires a
     * {@link firebase.auth.ApplicationVerifier}. The Firebase Auth SDK includes
     * a reCAPTCHA-based implementation, {@link firebase.auth.RecaptchaVerifier}.
     *
     * <h4>Error Codes</h4>
     * <dl>
     * <dt>auth/captcha-check-failed</dt>
     * <dd>Thrown if the reCAPTCHA response token was invalid, expired, or if
     *     this method was called from a non-whitelisted domain.</dd>
     * <dt>auth/invalid-phone-number</dt>
     * <dd>Thrown if the phone number has an invalid format.</dd>
     * <dt>auth/missing-phone-number</dt>
     * <dd>Thrown if the phone number is missing.</dd>
     * <dt>auth/quota-exceeded</dt>
     * <dd>Thrown if the SMS quota for the Firebase project has been exceeded.</dd>
     * <dt>auth/user-disabled</dt>
     * <dd>Thrown if the user corresponding to the given phone number has been
     *     disabled.</dd>
     * <dt>auth/operation-not-allowed</dt>
     * <dd>Thrown if you have not enabled the provider in the Firebase Console. Go
     *     to the Firebase Console for your project, in the Auth section and the
     *     <strong>Sign in Method</strong> tab and configure the provider.</dd>
     * </dl>
     *
     * @example
     * ```javascript
     * // 'recaptcha-container' is the ID of an element in the DOM.
     * var applicationVerifier = new firebase.auth.RecaptchaVerifier(
     *     'recaptcha-container');
     * firebase.auth().signInWithPhoneNumber(phoneNumber, applicationVerifier)
     *     .then(function(confirmationResult) {
     *       var verificationCode = window.prompt('Please enter the verification ' +
     *           'code that was sent to your mobile device.');
     *       return confirmationResult.confirm(verificationCode);
     *     })
     *     .catch(function(error) {
     *       // Handle Errors here.
     *     });
     * ```
     *
     * @param phoneNumber The user's phone number in E.164 format (e.g.
     *     +16505550101).
     * @param applicationVerifier
     */
    signInWithPhoneNumber(
      phoneNumber: string,
      applicationVerifier: firebase.auth.ApplicationVerifier
    ): Promise<firebase.auth.ConfirmationResult>;
    /**
     * Asynchronously signs in using an email and sign-in email link. If no link
     * is passed, the link is inferred from the current URL.
     *
     * Fails with an error if the email address is invalid or OTP in email link
     * expires.
     *
     * Note: Confirm the link is a sign-in email link before calling this method
     * {@link firebase.auth.Auth.isSignInWithEmailLink}.
     *
     * <h4>Error Codes</h4>
     * <dl>
     * <dt>auth/expired-action-code</dt>
     * <dd>Thrown if OTP in email link expires.</dd>
     * <dt>auth/invalid-email</dt>
     * <dd>Thrown if the email address is not valid.</dd>
     * <dt>auth/user-disabled</dt>
     * <dd>Thrown if the user corresponding to the given email has been
     *     disabled.</dd>
     * </dl>
     *
     * @example
     * ```javascript
     * firebase.auth().signInWithEmailLink(email, emailLink)
     *     .catch(function(error) {
     *       // Some error occurred, you can inspect the code: error.code
     *       // Common errors could be invalid email and invalid or expired OTPs.
     *     });
     * ```
     *
     * @param email The email account to sign in with.
     * @param emailLink The optional link which contains the OTP needed
     *     to complete the sign in with email link. If not specified, the current
     *     URL is used instead.
     */
    signInWithEmailLink(
      email: string,
      emailLink?: string
    ): Promise<firebase.auth.UserCredential>;
    /**
     * Authenticates a Firebase client using a popup-based OAuth authentication
     * flow.
     *
     * If succeeds, returns the signed in user along with the provider's credential.
     * If sign in was unsuccessful, returns an error object containing additional
     * information about the error.
     *
     * <h4>Error Codes</h4>
     * <dl>
     * <dt>auth/account-exists-with-different-credential</dt>
     * <dd>Thrown if there already exists an account with the email address
     *     asserted by the credential. Resolve this by calling
     *     {@link firebase.auth.Auth.fetchSignInMethodsForEmail} with the error.email
     *     and then asking the user to sign in using one of the returned providers.
     *     Once the user is signed in, the original credential retrieved from the
     *     error.credential can be linked to the user with
     *     {@link firebase.User.linkWithCredential} to prevent the user from signing
     *     in again to the original provider via popup or redirect. If you are using
     *     redirects for sign in, save the credential in session storage and then
     *     retrieve on redirect and repopulate the credential using for example
     *     {@link firebase.auth.GoogleAuthProvider.credential} depending on the
     *     credential provider id and complete the link.</dd>
     * <dt>auth/auth-domain-config-required</dt>
     * <dd>Thrown if authDomain configuration is not provided when calling
     *     firebase.initializeApp(). Check Firebase Console for instructions on
     *     determining and passing that field.</dd>
     * <dt>auth/cancelled-popup-request</dt>
     * <dd>Thrown if successive popup operations are triggered. Only one popup
     *     request is allowed at one time. All the popups would fail with this error
     *     except for the last one.</dd>
     * <dt>auth/operation-not-allowed</dt>
     * <dd>Thrown if the type of account corresponding to the credential
     *     is not enabled. Enable the account type in the Firebase Console, under
     *     the Auth tab.</dd>
     * <dt>auth/operation-not-supported-in-this-environment</dt>
     * <dd>Thrown if this operation is not supported in the environment your
     *     application is running on. "location.protocol" must be http or https.
     *     </dd>
     * <dt>auth/popup-blocked</dt>
     * <dd>Thrown if the popup was blocked by the browser, typically when this
     *     operation is triggered outside of a click handler.</dd>
     * <dt>auth/popup-closed-by-user</dt>
     * <dd>Thrown if the popup window is closed by the user without completing the
     *     sign in to the provider.</dd>
     * <dt>auth/unauthorized-domain</dt>
     * <dd>Thrown if the app domain is not authorized for OAuth operations for your
     *     Firebase project. Edit the list of authorized domains from the Firebase
     *     console.</dd>
     * </dl>
     *
     * @webonly
     *
     * @example
     * ```javascript
     * // Creates the provider object.
     * var provider = new firebase.auth.FacebookAuthProvider();
     * // You can add additional scopes to the provider:
     * provider.addScope('email');
     * provider.addScope('user_friends');
     * // Sign in with popup:
     * auth.signInWithPopup(provider).then(function(result) {
     *   // The firebase.User instance:
     *   var user = result.user;
     *   // The Facebook firebase.auth.AuthCredential containing the Facebook
     *   // access token:
     *   var credential = result.credential;
     * }, function(error) {
     *   // The provider's account email, can be used in case of
     *   // auth/account-exists-with-different-credential to fetch the providers
     *   // linked to the email:
     *   var email = error.email;
     *   // The provider's credential:
     *   var credential = error.credential;
     *   // In case of auth/account-exists-with-different-credential error,
     *   // you can fetch the providers using this:
     *   if (error.code === 'auth/account-exists-with-different-credential') {
     *     auth.fetchSignInMethodsForEmail(email).then(function(providers) {
     *       // The returned 'providers' is a list of the available providers
     *       // linked to the email address. Please refer to the guide for a more
     *       // complete explanation on how to recover from this error.
     *     });
     *   }
     * });
     * ```
     *
     * @param provider The provider to authenticate.
     *     The provider has to be an OAuth provider. Non-OAuth providers like {@link
     *     firebase.auth.EmailAuthProvider} will throw an error.
     */
    signInWithPopup(
      provider: firebase.auth.AuthProvider
    ): Promise<firebase.auth.UserCredential>;
    /**
     * Authenticates a Firebase client using a full-page redirect flow. To handle
     * the results and errors for this operation, refer to {@link
     * firebase.auth.Auth.getRedirectResult}.
     *
     * <h4>Error Codes</h4>
     * <dl>
     * <dt>auth/auth-domain-config-required</dt>
     * <dd>Thrown if authDomain configuration is not provided when calling
     *     firebase.initializeApp(). Check Firebase Console for instructions on
     *     determining and passing that field.</dd>
     * <dt>auth/operation-not-supported-in-this-environment</dt>
     * <dd>Thrown if this operation is not supported in the environment your
     *     application is running on. "location.protocol" must be http or https.
     *     </dd>
     * <dt>auth/unauthorized-domain</dt>
     * <dd>Thrown if the app domain is not authorized for OAuth operations for your
     *     Firebase project. Edit the list of authorized domains from the Firebase
     *     console.</dd>
     * </dl>
     *
     * @webonly
     *
     * @param provider The provider to authenticate.
     *     The provider has to be an OAuth provider. Non-OAuth providers like {@link
     *     firebase.auth.EmailAuthProvider} will throw an error.
     */
    signInWithRedirect(provider: firebase.auth.AuthProvider): Promise<void>;
    /**
     * Signs out the current user.
     */
    signOut(): Promise<void>;
    /**
     * Asynchronously sets the provided user as `currentUser` on the current Auth
     * instance. A new instance copy of the user provided will be made and set as
     * `currentUser`.
     *
     * This will trigger {@link firebase.auth.Auth.onAuthStateChanged} and
     * {@link firebase.auth.Auth.onIdTokenChanged} listeners like other sign in
     * methods.
     *
     * The operation fails with an error if the user to be updated belongs to a
     * different Firebase project.
     *
     * <h4>Error Codes</h4>
     * <dl>
     * <dt>auth/invalid-user-token</dt>
     * <dd>Thrown if the user to be updated belongs to a diffent Firebase
     *     project.</dd>
     * <dt>auth/user-token-expired</dt>
     * <dd>Thrown if the token of the user to be updated is expired.</dd>
     * <dt>auth/null-user</dt>
     * <dd>Thrown if the user to be updated is null.</dd>
     * </dl>
     */
    updateCurrentUser(user: firebase.User | null): Promise<void>;
    /**
     * Sets the current language to the default device/browser preference.
     */
    useDeviceLanguage(): void;
    /**
     * Checks a password reset code sent to the user by email or other out-of-band
     * mechanism.
     *
     * Returns the user's email address if valid.
     *
     * <h4>Error Codes</h4>
     * <dl>
     * <dt>auth/expired-action-code</dt>
     * <dd>Thrown if the password reset code has expired.</dd>
     * <dt>auth/invalid-action-code</dt>
     * <dd>Thrown if the password reset code is invalid. This can happen if the code
     *     is malformed or has already been used.</dd>
     * <dt>auth/user-disabled</dt>
     * <dd>Thrown if the user corresponding to the given password reset code has
     *     been disabled.</dd>
     * <dt>auth/user-not-found</dt>
     * <dd>Thrown if there is no user corresponding to the password reset code. This
     *     may have happened if the user was deleted between when the code was
     *     issued and when this method was called.</dd>
     * </dl>
     *
     * @param code A verification code sent to the user.
     */
    verifyPasswordResetCode(code: string): Promise<string>;
  }

  /**
   * Interface that represents the credentials returned by an auth provider.
   * Implementations specify the details about each auth provider's credential
   * requirements.
   *
   */
  abstract class AuthCredential {
    /**
     * The authentication provider ID for the credential.
     * For example, 'facebook.com', or 'google.com'.
     */
    providerId: string;
    /**
     * The authentication sign in method for the credential.
     * For example, 'password', or 'emailLink. This corresponds to the sign-in
     * method identifier as returned in
     * {@link firebase.auth.Auth.fetchSignInMethodsForEmail}.
     */
    signInMethod: string;
    /**
     * Returns a JSON-serializable representation of this object.
     */
    toJSON(): Object;
    /**
     * Static method to deserialize a JSON representation of an object into an
     * {@link firebase.auth.AuthCredential}. Input can be either Object or the
     * stringified representation of the object. When string is provided,
     * JSON.parse would be called first. If the JSON input does not represent
     * an`AuthCredential`, null is returned.
     * @param json The plain object representation of an
     *     AuthCredential.
     */
    static fromJSON(json: Object | string): AuthCredential | null;
  }

  /**
   * Interface that represents the OAuth credentials returned by an OAuth
   * provider. Implementations specify the details about each auth provider's
   * credential requirements.
   *
   */
  class OAuthCredential extends AuthCredential {
    private constructor();
    /**
     * The OAuth ID token associated with the credential if it belongs to an
     * OIDC provider, such as `google.com`.
     */
    idToken?: string;
    /**
     * The OAuth access token associated with the credential if it belongs to
     * an OAuth provider, such as `facebook.com`, `twitter.com`, etc.
     */
    accessToken?: string;
    /**
     * The OAuth access token secret associated with the credential if it
     * belongs to an OAuth 1.0 provider, such as `twitter.com`.
     */
    secret?: string;
  }

  /**
   * Interface that represents an auth provider.
   */
  interface AuthProvider {
    providerId: string;
  }

  /**
   * A result from a phone number sign-in, link, or reauthenticate call.
   */
  interface ConfirmationResult {
    /**
     * Finishes a phone number sign-in, link, or reauthentication, given the code
     * that was sent to the user's mobile device.
     *
     * <h4>Error Codes</h4>
     * <dl>
     * <dt>auth/invalid-verification-code</dt>
     * <dd>Thrown if the verification code is not valid.</dd>
     * <dt>auth/missing-verification-code</dt>
     * <dd>Thrown if the verification code is missing.</dd>
     * </dl>
     */
    confirm(verificationCode: string): Promise<firebase.auth.UserCredential>;
    /**
     * The phone number authentication operation's verification ID. This can be used
     * along with the verification code to initialize a phone auth credential.
     */
    verificationId: string;
  }

  /**
   * Email and password auth provider implementation.
   *
   * To authenticate: {@link firebase.auth.Auth.createUserWithEmailAndPassword}
   * and {@link firebase.auth.Auth.signInWithEmailAndPassword}.
   */
  class EmailAuthProvider extends EmailAuthProvider_Instance {
    static PROVIDER_ID: string;
    /**
     * This corresponds to the sign-in method identifier as returned in
     * {@link firebase.auth.Auth.fetchSignInMethodsForEmail}.
     */
    static EMAIL_PASSWORD_SIGN_IN_METHOD: string;
    /**
     * This corresponds to the sign-in method identifier as returned in
     * {@link firebase.auth.Auth.fetchSignInMethodsForEmail}.
     */
    static EMAIL_LINK_SIGN_IN_METHOD: string;
    /**
     * @example
     * ```javascript
     * var cred = firebase.auth.EmailAuthProvider.credential(
     *     email,
     *     password
     * );
     * ```
     *
     * @param email Email address.
     * @param password User account password.
     * @return The auth provider credential.
     */
    static credential(
      email: string,
      password: string
    ): firebase.auth.AuthCredential;
    /**
     * Initialize an `EmailAuthProvider` credential using an email and an email link
     * after a sign in with email link operation.
     *
     * @example
     * ```javascript
     * var cred = firebase.auth.EmailAuthProvider.credentialWithLink(
     *     email,
     *     emailLink
     * );
     * ```
     *
     * @param email Email address.
     * @param emailLink Sign-in email link.
     * @return The auth provider credential.
     */
    static credentialWithLink(
      email: string,
      emailLink: string
    ): firebase.auth.AuthCredential;
  }
  /**
   * @hidden
   */
  class EmailAuthProvider_Instance implements firebase.auth.AuthProvider {
    providerId: string;
  }

  /**
   * An authentication error.
   * For method-specific error codes, refer to the specific methods in the
   * documentation. For common error codes, check the reference below. Use {@link
   * firebase.auth.Error#code} to get the specific error code. For a detailed
   * message, use {@link firebase.auth.Error.message}.
   * Errors with the code <strong>auth/account-exists-with-different-credential
   * </strong> will have the additional fields <strong>email</strong> and <strong>
   * credential</strong> which are needed to provide a way to resolve these
   * specific errors. Refer to {@link firebase.auth.Auth.signInWithPopup} for more
   * information.
   *
   * <h4>Common Error Codes</h4>
   * <dl>
   * <dt>auth/app-deleted</dt>
   * <dd>Thrown if the instance of FirebaseApp has been deleted.</dd>
   * <dt>auth/app-not-authorized</dt>
   * <dd>Thrown if the app identified by the domain where it's hosted, is not
   *     authorized to use Firebase Authentication with the provided API key.
   *     Review your key configuration in the Google API console.</dd>
   * <dt>auth/argument-error</dt>
   * <dd>Thrown if a method is called with incorrect arguments.</dd>
   * <dt>auth/invalid-api-key</dt>
   * <dd>Thrown if the provided API key is invalid. Please check that you have
   *     copied it correctly from the Firebase Console.</dd>
   * <dt>auth/invalid-user-token</dt>
   * <dd>Thrown if the user's credential is no longer valid. The user must sign in
   *     again.</dd>
   * <dt>auth/network-request-failed</dt>
   * <dd>Thrown if a network error (such as timeout, interrupted connection or
   *     unreachable host) has occurred.</dd>
   * <dt>auth/operation-not-allowed</dt>
   * <dd>Thrown if you have not enabled the provider in the Firebase Console. Go
   *     to the Firebase Console for your project, in the Auth section and the
   *     <strong>Sign in Method</strong> tab and configure the provider.</dd>
   * <dt>auth/requires-recent-login</dt>
   * <dd>Thrown if the user's last sign-in time does not meet the security
   *     threshold. Use {@link firebase.User.reauthenticateWithCredential} to
   *     resolve. This does not apply if the user is anonymous.</dd>
   * <dt>auth/too-many-requests</dt>
   * <dd>Thrown if requests are blocked from a device due to unusual activity.
   *     Trying again after some delay would unblock.</dd>
   * <dt>auth/unauthorized-domain</dt>
   * <dd>Thrown if the app domain is not authorized for OAuth operations for your
   *     Firebase project. Edit the list of authorized domains from the Firebase
   *     console.</dd>
   * <dt>auth/user-disabled</dt>
   * <dd>Thrown if the user account has been disabled by an administrator.
   *     Accounts can be enabled or disabled in the Firebase Console, the Auth
   *     section and Users subsection.</dd>
   * <dt>auth/user-token-expired</dt>
   * <dd>Thrown if the user's credential has expired. This could also be thrown if
   *     a user has been deleted. Prompting the user to sign in again should
   *     resolve this for either case.</dd>
   * <dt>auth/web-storage-unsupported</dt>
   * <dd>Thrown if the browser does not support web storage or if the user
   *     disables them.</dd>
   * </dl>
   */
  interface Error {
    /**
     * Unique error code.
     */
    code: string;
    /**
     * Complete error message.
     */
    message: string;
  }

  /**
   * The error thrown when the user needs to provide a second factor to sign in
   * successfully.
   * The error code for this error is <code>auth/multi-factor-auth-required</code>.
   * This error provides a {@link firebase.auth.MultiFactorResolver} object,
   * which you can use to get the second sign-in factor from the user.
   *
   * @example
   * ```javascript
   * firebase.auth().signInWithEmailAndPassword()
   *     .then(function(result) {
   *       // User signed in. No 2nd factor challenge is needed.
   *     })
   *     .catch(function(error) {
   *       if (error.code == 'auth/multi-factor-auth-required') {
   *         var resolver = error.resolver;
   *         var multiFactorHints = resolver.hints;
   *       } else {
   *         // Handle other errors.
   *       }
   *     });
   *
   * resolver.resolveSignIn(multiFactorAssertion)
   *     .then(function(userCredential) {
   *       // User signed in.
   *     });
   * ```
   */
  interface MultiFactorError extends firebase.auth.Error {
    /**
     * The multi-factor resolver to complete second factor sign-in.
     */
    resolver: firebase.auth.MultiFactorResolver;
  }

  /**
   * Facebook auth provider.
   *
   * @example
   * ```javascript
   * // Sign in using a redirect.
   * firebase.auth().getRedirectResult().then(function(result) {
   *   if (result.credential) {
   *     // This gives you a Google Access Token.
   *     var token = result.credential.accessToken;
   *   }
   *   var user = result.user;
   * })
   * // Start a sign in process for an unauthenticated user.
   * var provider = new firebase.auth.FacebookAuthProvider();
   * provider.addScope('user_birthday');
   * firebase.auth().signInWithRedirect(provider);
   * ```
   *
   * @example
   * ```javascript
   * // Sign in using a popup.
   * var provider = new firebase.auth.FacebookAuthProvider();
   * provider.addScope('user_birthday');
   * firebase.auth().signInWithPopup(provider).then(function(result) {
   *   // This gives you a Facebook Access Token.
   *   var token = result.credential.accessToken;
   *   // The signed-in user info.
   *   var user = result.user;
   * });
   * ```
   *
   * @see {@link firebase.auth.Auth.onAuthStateChanged} to receive sign in state
   * changes.
   */
  class FacebookAuthProvider extends FacebookAuthProvider_Instance {
    static PROVIDER_ID: string;
    /**
     * This corresponds to the sign-in method identifier as returned in
     * {@link firebase.auth.Auth.fetchSignInMethodsForEmail}.
     */
    static FACEBOOK_SIGN_IN_METHOD: string;
    /**
     * @example
     * ```javascript
     * var cred = firebase.auth.FacebookAuthProvider.credential(
     *     // `event` from the Facebook auth.authResponseChange callback.
     *     event.authResponse.accessToken
     * );
     * ```
     *
     * @param token Facebook access token.
     */
    static credential(token: string): firebase.auth.OAuthCredential;
  }
  /**
   * @hidden
   */
  class FacebookAuthProvider_Instance implements firebase.auth.AuthProvider {
    /**
     * @param scope Facebook OAuth scope.
     * @return The provider instance itself.
     */
    addScope(scope: string): firebase.auth.AuthProvider;
    providerId: string;
    /**
     * Sets the OAuth custom parameters to pass in a Facebook OAuth request for
     * popup and redirect sign-in operations.
     * Valid parameters include 'auth_type', 'display' and 'locale'.
     * For a detailed list, check the
     * {@link https://goo.gl/pve4fo Facebook}
     * documentation.
     * Reserved required OAuth 2.0 parameters such as 'client_id', 'redirect_uri',
     * 'scope', 'response_type' and 'state' are not allowed and will be ignored.
     * @param customOAuthParameters The custom OAuth parameters to pass
     *     in the OAuth request.
     * @return The provider instance itself.
     */
    setCustomParameters(
      customOAuthParameters: Object
    ): firebase.auth.AuthProvider;
  }

  /**
   * GitHub auth provider.
   *
   * GitHub requires an OAuth 2.0 redirect, so you can either handle the redirect
   * directly, or use the signInWithPopup handler:
   *
   * @example
   * ```javascript
   * // Using a redirect.
   * firebase.auth().getRedirectResult().then(function(result) {
   *   if (result.credential) {
   *     // This gives you a GitHub Access Token.
   *     var token = result.credential.accessToken;
   *   }
   *   var user = result.user;
   * }).catch(function(error) {
   *   // Handle Errors here.
   *   var errorCode = error.code;
   *   var errorMessage = error.message;
   *   // The email of the user's account used.
   *   var email = error.email;
   *   // The firebase.auth.AuthCredential type that was used.
   *   var credential = error.credential;
   *   if (errorCode === 'auth/account-exists-with-different-credential') {
   *     alert('You have signed up with a different provider for that email.');
   *     // Handle linking here if your app allows it.
   *   } else {
   *     console.error(error);
   *   }
   * });
   *
   * // Start a sign in process for an unauthenticated user.
   * var provider = new firebase.auth.GithubAuthProvider();
   * provider.addScope('repo');
   * firebase.auth().signInWithRedirect(provider);
   * ```
   *
   * @example
   * ```javascript
   * // With popup.
   * var provider = new firebase.auth.GithubAuthProvider();
   *  provider.addScope('repo');
   *  firebase.auth().signInWithPopup(provider).then(function(result) {
   *    // This gives you a GitHub Access Token.
   *    var token = result.credential.accessToken;
   *    // The signed-in user info.
   *    var user = result.user;
   *  }).catch(function(error) {
   *    // Handle Errors here.
   *    var errorCode = error.code;
   *    var errorMessage = error.message;
   *    // The email of the user's account used.
   *    var email = error.email;
   *    // The firebase.auth.AuthCredential type that was used.
   *    var credential = error.credential;
   *    if (errorCode === 'auth/account-exists-with-different-credential') {
   *      alert('You have signed up with a different provider for that email.');
   *      // Handle linking here if your app allows it.
   *    } else {
   *      console.error(error);
   *    }
   *  });
   * ```
   *
   * @see {@link firebase.auth.Auth.onAuthStateChanged} to receive sign in state
   * changes.
   */
  class GithubAuthProvider extends GithubAuthProvider_Instance {
    static PROVIDER_ID: string;
    /**
     * This corresponds to the sign-in method identifier as returned in
     * {@link firebase.auth.Auth.fetchSignInMethodsForEmail}.
     */
    static GITHUB_SIGN_IN_METHOD: string;
    /**
     * @example
     * ```javascript
     * var cred = firebase.auth.FacebookAuthProvider.credential(
     *     // `event` from the Facebook auth.authResponseChange callback.
     *     event.authResponse.accessToken
     * );
     * ```
     *
     * @param token Github access token.
     * @return {!firebase.auth.OAuthCredential} The auth provider credential.
     */
    static credential(token: string): firebase.auth.OAuthCredential;
  }
  /**
   * @hidden
   */
  class GithubAuthProvider_Instance implements firebase.auth.AuthProvider {
    /**
     * @param scope Github OAuth scope.
     * @return The provider instance itself.
     */
    addScope(scope: string): firebase.auth.AuthProvider;
    providerId: string;
    /**
     * Sets the OAuth custom parameters to pass in a GitHub OAuth request for popup
     * and redirect sign-in operations.
     * Valid parameters include 'allow_signup'.
     * For a detailed list, check the
     * {@link https://developer.github.com/v3/oauth/ GitHub} documentation.
     * Reserved required OAuth 2.0 parameters such as 'client_id', 'redirect_uri',
     * 'scope', 'response_type' and 'state' are not allowed and will be ignored.
     * @param customOAuthParameters The custom OAuth parameters to pass
     *     in the OAuth request.
     * @return The provider instance itself.
     */
    setCustomParameters(
      customOAuthParameters: Object
    ): firebase.auth.AuthProvider;
  }

  /**
   * Google auth provider.
   *
   * @example
   * ```javascript
   * // Using a redirect.
   * firebase.auth().getRedirectResult().then(function(result) {
   *   if (result.credential) {
   *     // This gives you a Google Access Token.
   *     var token = result.credential.accessToken;
   *   }
   *   var user = result.user;
   * });
   *
   * // Start a sign in process for an unauthenticated user.
   * var provider = new firebase.auth.GoogleAuthProvider();
   * provider.addScope('profile');
   * provider.addScope('email');
   * firebase.auth().signInWithRedirect(provider);
   * ```
   *
   * @example
   * ```javascript
   * // Using a popup.
   * var provider = new firebase.auth.GoogleAuthProvider();
   * provider.addScope('profile');
   * provider.addScope('email');
   * firebase.auth().signInWithPopup(provider).then(function(result) {
   *  // This gives you a Google Access Token.
   *  var token = result.credential.accessToken;
   *  // The signed-in user info.
   *  var user = result.user;
   * });
   * ```
   *
   * @see {@link firebase.auth.Auth.onAuthStateChanged} to receive sign in state
   * changes.
   */
  class GoogleAuthProvider extends GoogleAuthProvider_Instance {
    static PROVIDER_ID: string;
    /**
     * This corresponds to the sign-in method identifier as returned in
     * {@link firebase.auth.Auth.fetchSignInMethodsForEmail}.
     */
    static GOOGLE_SIGN_IN_METHOD: string;
    /**
     * Creates a credential for Google. At least one of ID token and access token
     * is required.
     *
     * @example
     * ```javascript
     * // \`googleUser\` from the onsuccess Google Sign In callback.
     * var credential = firebase.auth.GoogleAuthProvider.credential(
                  googleUser.getAuthResponse().id_token);
     * firebase.auth().signInWithCredential(credential)
     * ```
     * @param idToken Google ID token.
     * @param accessToken Google access token.
     * @return The auth provider credential.
     */
    static credential(
      idToken?: string | null,
      accessToken?: string | null
    ): firebase.auth.OAuthCredential;
  }
  /**
   * @hidden
   */
  class GoogleAuthProvider_Instance implements firebase.auth.AuthProvider {
    /**
     * @param scope Google OAuth scope.
     * @return The provider instance itself.
     */
    addScope(scope: string): firebase.auth.AuthProvider;
    providerId: string;
    /**
     * Sets the OAuth custom parameters to pass in a Google OAuth request for popup
     * and redirect sign-in operations.
     * Valid parameters include 'hd', 'hl', 'include_granted_scopes', 'login_hint'
     * and 'prompt'.
     * For a detailed list, check the
     * {@link https://goo.gl/Xo01Jm Google}
     * documentation.
     * Reserved required OAuth 2.0 parameters such as 'client_id', 'redirect_uri',
     * 'scope', 'response_type' and 'state' are not allowed and will be ignored.
     * @param customOAuthParameters The custom OAuth parameters to pass
     *     in the OAuth request.
     * @return The provider instance itself.
     */
    setCustomParameters(
      customOAuthParameters: Object
    ): firebase.auth.AuthProvider;
  }

  /**
   * Generic OAuth provider.
   *
   * @example
   * ```javascript
   * // Using a redirect.
   * firebase.auth().getRedirectResult().then(function(result) {
   *   if (result.credential) {
   *     // This gives you the OAuth Access Token for that provider.
   *     var token = result.credential.accessToken;
   *   }
   *   var user = result.user;
   * });
   *
   * // Start a sign in process for an unauthenticated user.
   * var provider = new firebase.auth.OAuthProvider('google.com');
   * provider.addScope('profile');
   * provider.addScope('email');
   * firebase.auth().signInWithRedirect(provider);
   * ```
   * @example
   * ```javascript
   * // Using a popup.
   * var provider = new firebase.auth.OAuthProvider('google.com');
   * provider.addScope('profile');
   * provider.addScope('email');
   * firebase.auth().signInWithPopup(provider).then(function(result) {
   *  // This gives you the OAuth Access Token for that provider.
   *  var token = result.credential.accessToken;
   *  // The signed-in user info.
   *  var user = result.user;
   * });
   * ```
   *
   * @see {@link firebase.auth.Auth.onAuthStateChanged} to receive sign in state
   * changes.
   * @param providerId The associated provider ID, such as `github.com`.
   */
  class OAuthProvider implements firebase.auth.AuthProvider {
    constructor(providerId: string);
    providerId: string;
    /**
     * @param scope Provider OAuth scope to add.
     */
    addScope(scope: string): firebase.auth.AuthProvider;
    /**
     * Creates a Firebase credential from a generic OAuth provider's access token or
     * ID token.
     *
     * @example
     * ```javascript
     * // `googleUser` from the onsuccess Google Sign In callback.
     * // Initialize a generate OAuth provider with a `google.com` providerId.
     * var provider = new firebase.auth.OAuthProvider('google.com');
     * var credential = provider.credential(
     *     googleUser.getAuthResponse().id_token);
     * firebase.auth().signInWithCredential(credential)
     * ```
     *
     * @param idToken The OAuth ID token if OIDC compliant.
     * @param accessToken The OAuth access token.
     */
    credential(
      idToken?: string,
      accessToken?: string
    ): firebase.auth.OAuthCredential;
    /**
     * Sets the OAuth custom parameters to pass in an OAuth request for popup
     * and redirect sign-in operations.
     * For a detailed list, check the
     * reserved required OAuth 2.0 parameters such as `client_id`, `redirect_uri`,
     * `scope`, `response_type` and `state` are not allowed and will be ignored.
     * @param customOAuthParameters The custom OAuth parameters to pass
     *     in the OAuth request.
     */
    setCustomParameters(
      customOAuthParameters: Object
    ): firebase.auth.AuthProvider;
  }

  class SAMLAuthProvider implements firebase.auth.AuthProvider {
    providerId: string;
  }

  /**
   * Interface representing ID token result obtained from
   * {@link firebase.User.getIdTokenResult}. It contains the ID token JWT string
   * and other helper properties for getting different data associated with the
   * token as well as all the decoded payload claims.
   *
   * Note that these claims are not to be trusted as they are parsed client side.
   * Only server side verification can guarantee the integrity of the token
   * claims.
   */
  interface IdTokenResult {
    /**
     * The Firebase Auth ID token JWT string.
     */
    token: string;
    /**
     * The ID token expiration time formatted as a UTC string.
     */
    expirationTime: string;
    /**
     * The authentication time formatted as a UTC string. This is the time the
     * user authenticated (signed in) and not the time the token was refreshed.
     */
    authTime: string;
    /**
     * The ID token issued at time formatted as a UTC string.
     */
    issuedAtTime: string;
    /**
     * The sign-in provider through which the ID token was obtained (anonymous,
     * custom, phone, password, etc). Note, this does not map to provider IDs.
     */
    signInProvider: string | null;
    /**
     * The type of second factor associated with this session, provided the user
     * was multi-factor authenticated (eg. phone, etc).
     */
    signInSecondFactor: string | null;
    /**
     * The entire payload claims of the ID token including the standard reserved
     * claims as well as the custom claims.
     */
    claims: {
      [key: string]: any;
    };
  }

  /**
   * The base class for asserting ownership of a second factor. This is used to
   * facilitate enrollment of a second factor on an existing user
   * or sign-in of a user who already verified the first factor.
   *
   */
  abstract class MultiFactorAssertion {
    /**
     * The identifier of the second factor.
     */
    factorId: string;
  }

  /**
   * The class for asserting ownership of a phone second factor.
   */
  class PhoneMultiFactorAssertion extends firebase.auth.MultiFactorAssertion {
    private constructor();
  }

  /**
   * The class used to initialize {@link firebase.auth.PhoneMultiFactorAssertion}.
   */
  class PhoneMultiFactorGenerator {
    private constructor();
    /**
     * The identifier of the phone second factor: `phone`.
     */
    static FACTOR_ID: string;
    /**
     * Initializes the {@link firebase.auth.PhoneMultiFactorAssertion} to confirm ownership
     * of the phone second factor.
     */
    static assertion(
      phoneAuthCredential: firebase.auth.PhoneAuthCredential
    ): firebase.auth.PhoneMultiFactorAssertion;
  }

  /**
   * A structure containing the information of a second factor entity.
   */
  interface MultiFactorInfo {
    /**
     * The multi-factor enrollment ID.
     */
    uid: string;
    /**
     * The user friendly name of the current second factor.
     */
    displayName?: string | null;
    /**
     * The enrollment date of the second factor formatted as a UTC string.
     */
    enrollmentTime: string;
    /**
     * The identifier of the second factor.
     */
    factorId: string;
  }

  /**
   * The subclass of the MultiFactorInfo interface for phone number second factors.
   * The factorId of this second factor is
   * {@link firebase.auth.PhoneMultiFactorGenerator.FACTOR_ID}.
   */
  interface PhoneMultiFactorInfo extends firebase.auth.MultiFactorInfo {
    /**
     * The phone number associated with the current second factor.
     */
    phoneNumber: string;
  }

  /**
   * The information required to verify the ownership of a phone number. The
   * information that's required depends on whether you are doing single-factor
   * sign-in, multi-factor enrollment or multi-factor sign-in.
   */
  type PhoneInfoOptions =
    | firebase.auth.PhoneSingleFactorInfoOptions
    | firebase.auth.PhoneMultiFactorEnrollInfoOptions
    | firebase.auth.PhoneMultiFactorSignInInfoOptions;
  /**
   * The phone info options for single-factor sign-in. Only phone number is
   * required.
   */
  interface PhoneSingleFactorInfoOptions {
    phoneNumber: string;
  }

  /**
   * The phone info options for multi-factor enrollment. Phone number and
   * multi-factor session are required.
   */
  interface PhoneMultiFactorEnrollInfoOptions {
    phoneNumber: string;
    session: firebase.auth.MultiFactorSession;
  }

  /**
   * The phone info options for multi-factor sign-in. Either multi-factor hint or
   * multi-factor UID and multi-factor session are required.
   */
  interface PhoneMultiFactorSignInInfoOptions {
    multiFactorHint?: firebase.auth.MultiFactorInfo;
    multiFactorUid?: string;
    session: firebase.auth.MultiFactorSession;
  }

  /**
   * The class used to facilitate recovery from
   * {@link firebase.auth.MultiFactorError} when a user needs to provide a second
   * factor to sign in.
   *
   * @example
   * ```javascript
   * firebase.auth().signInWithEmailAndPassword()
   *     .then(function(result) {
   *       // User signed in. No 2nd factor challenge is needed.
   *     })
   *     .catch(function(error) {
   *       if (error.code == 'auth/multi-factor-auth-required') {
   *         var resolver = error.resolver;
   *         // Show UI to let user select second factor.
   *         var multiFactorHints = resolver.hints;
   *       } else {
   *         // Handle other errors.
   *       }
   *     });
   *
   * // The enrolled second factors that can be used to complete
   * // sign-in are returned in the `MultiFactorResolver.hints` list.
   * // UI needs to be presented to allow the user to select a second factor
   * // from that list.
   *
   * var selectedHint = // ; selected from multiFactorHints
   * var phoneAuthProvider = new firebase.auth.PhoneAuthProvider();
   * var phoneInfoOptions = {
   *   multiFactorHint: selectedHint,
   *   session: resolver.session
   * };
   * phoneAuthProvider.verifyPhoneNumber(
   *   phoneInfoOptions,
   *   appVerifier
   * ).then(function(verificationId) {
   *   // store verificationID and show UI to let user enter verification code.
   * });
   *
   * // UI to enter verification code and continue.
   * // Continue button click handler
   * var phoneAuthCredential =
   *     firebase.auth.PhoneAuthProvider.credential(verificationId, verificationCode);
   * var multiFactorAssertion =
   *     firebase.auth.PhoneMultiFactorGenerator.assertion(phoneAuthCredential);
   * resolver.resolveSignIn(multiFactorAssertion)
   *     .then(function(userCredential) {
   *       // User signed in.
   *     });
   * ```
   */
  class MultiFactorResolver {
    private constructor();
    /**
     * The Auth instance used to sign in with the first factor.
     */
    auth: firebase.auth.Auth;
    /**
     * The session identifier for the current sign-in flow, which can be used
     * to complete the second factor sign-in.
     */
    session: firebase.auth.MultiFactorSession;
    /**
     * The list of hints for the second factors needed to complete the sign-in
     * for the current session.
     */
    hints: firebase.auth.MultiFactorInfo[];
    /**
     * A helper function to help users complete sign in with a second factor
     * using an {@link firebase.auth.MultiFactorAssertion} confirming the user
     * successfully completed the second factor challenge.
     *
     * <h4>Error Codes</h4>
     * <dl>
     * <dt>auth/invalid-verification-code</dt>
     * <dd>Thrown if the verification code is not valid.</dd>
     * <dt>auth/missing-verification-code</dt>
     * <dd>Thrown if the verification code is missing.</dd>
     * <dt>auth/invalid-verification-id</dt>
     * <dd>Thrown if the credential is a
     *     {@link firebase.auth.PhoneAuthProvider.credential} and the verification
     *     ID of the credential is not valid.</dd>
     * <dt>auth/missing-verification-id</dt>
     * <dd>Thrown if the verification ID is missing.</dd>
     * <dt>auth/code-expired</dt>
     * <dd>Thrown if the verification code has expired.</dd>
     * <dt>auth/invalid-multi-factor-session</dt>
     * <dd>Thrown if the request does not contain a valid proof of first factor
     *     successful sign-in.</dd>
     * <dt>auth/missing-multi-factor-session</dt>
     * <dd>Thrown if The request is missing proof of first factor successful
     *     sign-in.</dd>
     * </dl>
     *
     * @param assertion The multi-factor assertion to resolve sign-in with.
     * @return The promise that resolves with the user credential object.
     */
    resolveSignIn(
      assertion: firebase.auth.MultiFactorAssertion
    ): Promise<firebase.auth.UserCredential>;
  }

  /**
   * The multi-factor session object used for enrolling a second factor on a
   * user or helping sign in an enrolled user with a second factor.
   */
  class MultiFactorSession {
    private constructor();
  }

  /**
   * Classes that represents the Phone Auth credentials returned by a
   * {@link firebase.auth.PhoneAuthProvider}.
   *
   */
  class PhoneAuthCredential extends AuthCredential {
    private constructor();
  }

  /**
   * Phone number auth provider.
   *
   * @example
   * ```javascript
   * // 'recaptcha-container' is the ID of an element in the DOM.
   * var applicationVerifier = new firebase.auth.RecaptchaVerifier(
   *     'recaptcha-container');
   * var provider = new firebase.auth.PhoneAuthProvider();
   * provider.verifyPhoneNumber('+16505550101', applicationVerifier)
   *     .then(function(verificationId) {
   *       var verificationCode = window.prompt('Please enter the verification ' +
   *           'code that was sent to your mobile device.');
   *       return firebase.auth.PhoneAuthProvider.credential(verificationId,
   *           verificationCode);
   *     })
   *     .then(function(phoneCredential) {
   *       return firebase.auth().signInWithCredential(phoneCredential);
   *     });
   * ```
   * @param auth The Firebase Auth instance in which
   *     sign-ins should occur. Uses the default Auth instance if unspecified.
   */
  class PhoneAuthProvider extends PhoneAuthProvider_Instance {
    static PROVIDER_ID: string;
    /**
     * This corresponds to the sign-in method identifier as returned in
     * {@link firebase.auth.Auth.fetchSignInMethodsForEmail}.
     */
    static PHONE_SIGN_IN_METHOD: string;
    /**
     * Creates a phone auth credential, given the verification ID from
     * {@link firebase.auth.PhoneAuthProvider.verifyPhoneNumber} and the code
     * that was sent to the user's mobile device.
     *
     * <h4>Error Codes</h4>
     * <dl>
     * <dt>auth/missing-verification-code</dt>
     * <dd>Thrown if the verification code is missing.</dd>
     * <dt>auth/missing-verification-id</dt>
     * <dd>Thrown if the verification ID is missing.</dd>
     * </dl>
     *
     * @param verificationId The verification ID returned from
     *     {@link firebase.auth.PhoneAuthProvider.verifyPhoneNumber}.
     * @param verificationCode The verification code sent to the user's
     *     mobile device.
     * @return The auth provider credential.
     */
    static credential(
      verificationId: string,
      verificationCode: string
    ): firebase.auth.AuthCredential;
  }
  /**
   * @hidden
   */
  class PhoneAuthProvider_Instance implements firebase.auth.AuthProvider {
    constructor(auth?: firebase.auth.Auth | null);
    providerId: string;
    /**
     * Starts a phone number authentication flow by sending a verification code to
     * the given phone number. Returns an ID that can be passed to
     * {@link firebase.auth.PhoneAuthProvider.credential} to identify this flow.
     *
     * For abuse prevention, this method also requires a
     * {@link firebase.auth.ApplicationVerifier}. The Firebase Auth SDK includes
     * a reCAPTCHA-based implementation, {@link firebase.auth.RecaptchaVerifier}.
     *
     * <h4>Error Codes</h4>
     * <dl>
     * <dt>auth/captcha-check-failed</dt>
     * <dd>Thrown if the reCAPTCHA response token was invalid, expired, or if
     *     this method was called from a non-whitelisted domain.</dd>
     * <dt>auth/invalid-phone-number</dt>
     * <dd>Thrown if the phone number has an invalid format.</dd>
     * <dt>auth/missing-phone-number</dt>
     * <dd>Thrown if the phone number is missing.</dd>
     * <dt>auth/quota-exceeded</dt>
     * <dd>Thrown if the SMS quota for the Firebase project has been exceeded.</dd>
     * <dt>auth/user-disabled</dt>
     * <dd>Thrown if the user corresponding to the given phone number has been
     *     disabled.</dd>
     * <dt>auth/maximum-second-factor-count-exceeded</dt>
     * <dd>Thrown if The maximum allowed number of second factors on a user
     *     has been exceeded.</dd>
     * <dt>auth/second-factor-already-in-use</dt>
     * <dd>Thrown if the second factor is already enrolled on this account.</dd>
     * <dt>auth/unsupported-first-factor</dt>
     * <dd>Thrown if the first factor being used to sign in is not supported.</dd>
     * <dt>auth/unverified-email</dt>
     * <dd>Thrown if the email of the account is not verified.</dd>
     * </dl>
     *
     * @param phoneInfoOptions The user's {@link firebase.auth.PhoneInfoOptions}.
     *     The phone number should be in E.164 format (e.g. +16505550101).
     * @param applicationVerifier
     * @return A Promise for the verification ID.
     */
    verifyPhoneNumber(
      phoneInfoOptions: firebase.auth.PhoneInfoOptions | string,
      applicationVerifier: firebase.auth.ApplicationVerifier
    ): Promise<string>;
  }

  /**
   * An {@link https://www.google.com/recaptcha/ reCAPTCHA}-based application
   * verifier.
   *
   * @webonly
   *
   * @param container The reCAPTCHA container parameter. This
   *     has different meaning depending on whether the reCAPTCHA is hidden or
   *     visible. For a visible reCAPTCHA the container must be empty. If a string
   *     is used, it has to correspond to an element ID. The corresponding element
   *     must also must be in the DOM at the time of initialization.
   * @param parameters The optional reCAPTCHA parameters. Check the
   *     reCAPTCHA docs for a comprehensive list. All parameters are accepted
   *     except for the sitekey. Firebase Auth backend provisions a reCAPTCHA for
   *     each project and will configure this upon rendering. For an invisible
   *     reCAPTCHA, a size key must have the value 'invisible'.
   * @param app The corresponding Firebase app. If none is
   *     provided, the default Firebase App instance is used. A Firebase App
   *     instance must be initialized with an API key, otherwise an error will be
   *     thrown.
   */
  class RecaptchaVerifier extends RecaptchaVerifier_Instance {}
  /**
   * @webonly
   * @hidden
   */
  class RecaptchaVerifier_Instance
    implements firebase.auth.ApplicationVerifier {
    constructor(
      container: any | string,
      parameters?: Object | null,
      app?: firebase.app.App | null
    );
    /**
     * Clears the reCAPTCHA widget from the page and destroys the current instance.
     */
    clear(): void;
    /**
     * Renders the reCAPTCHA widget on the page.
     * @return A Promise that resolves with the
     *     reCAPTCHA widget ID.
     */
    render(): Promise<number>;
    /**
     * The application verifier type. For a reCAPTCHA verifier, this is 'recaptcha'.
     */
    type: string;
    /**
     * Waits for the user to solve the reCAPTCHA and resolves with the reCAPTCHA
     * token.
     * @return A Promise for the reCAPTCHA token.
     */
    verify(): Promise<string>;
  }

  /**
   * Twitter auth provider.
   *
   * @example
   * ```javascript
   * // Using a redirect.
   * firebase.auth().getRedirectResult().then(function(result) {
   *   if (result.credential) {
   *     // For accessing the Twitter API.
   *     var token = result.credential.accessToken;
   *     var secret = result.credential.secret;
   *   }
   *   var user = result.user;
   * });
   *
   * // Start a sign in process for an unauthenticated user.
   * var provider = new firebase.auth.TwitterAuthProvider();
   * firebase.auth().signInWithRedirect(provider);
   * ```
   * @example
   * ```javascript
   * // Using a popup.
   * var provider = new firebase.auth.TwitterAuthProvider();
   * firebase.auth().signInWithPopup(provider).then(function(result) {
   *   // For accessing the Twitter API.
   *   var token = result.credential.accessToken;
   *   var secret = result.credential.secret;
   *   // The signed-in user info.
   *   var user = result.user;
   * });
   * ```
   *
   * @see {@link firebase.auth.Auth.onAuthStateChanged} to receive sign in state
   * changes.
   */
  class TwitterAuthProvider extends TwitterAuthProvider_Instance {
    static PROVIDER_ID: string;
    /**
     * This corresponds to the sign-in method identifier as returned in
     * {@link firebase.auth.Auth.fetchSignInMethodsForEmail}.
     *
     */
    static TWITTER_SIGN_IN_METHOD: string;
    /**
     * @param token Twitter access token.
     * @param secret Twitter secret.
     * @return The auth provider credential.
     */
    static credential(
      token: string,
      secret: string
    ): firebase.auth.OAuthCredential;
  }
  /**
   * @hidden
   */
  class TwitterAuthProvider_Instance implements firebase.auth.AuthProvider {
    providerId: string;
    /**
     * Sets the OAuth custom parameters to pass in a Twitter OAuth request for popup
     * and redirect sign-in operations.
     * Valid parameters include 'lang'.
     * Reserved required OAuth 1.0 parameters such as 'oauth_consumer_key',
     * 'oauth_token', 'oauth_signature', etc are not allowed and will be ignored.
     * @param customOAuthParameters The custom OAuth parameters to pass
     *     in the OAuth request.
     * @return The provider instance itself.
     */
    setCustomParameters(
      customOAuthParameters: Object
    ): firebase.auth.AuthProvider;
  }

  /**
   * A structure containing a User, an AuthCredential, the operationType, and
   * any additional user information that was returned from the identity provider.
   * operationType could be 'signIn' for a sign-in operation, 'link' for a linking
   * operation and 'reauthenticate' for a reauthentication operation.
   */
  type UserCredential = {
    additionalUserInfo?: firebase.auth.AdditionalUserInfo | null;
    credential: firebase.auth.AuthCredential | null;
    operationType?: string | null;
    user: firebase.User | null;
  };

  /**
   * Interface representing a user's metadata.
   */
  interface UserMetadata {
    creationTime?: string;
    lastSignInTime?: string;
  }
}

declare namespace firebase.auth.Auth {
  type Persistence = string;
  /**
   * An enumeration of the possible persistence mechanism types.
   */
  var Persistence: {
    /**
     * Indicates that the state will be persisted even when the browser window is
     * closed or the activity is destroyed in react-native.
     */
    LOCAL: Persistence;
    /**
     * Indicates that the state will only be stored in memory and will be cleared
     * when the window or activity is refreshed.
     */
    NONE: Persistence;
    /**
     * Indicates that the state will only persist in current session/tab, relevant
     * to web only, and will be cleared when the tab is closed.
     */
    SESSION: Persistence;
  };
}

declare namespace firebase.User {
  /**
   * This is the interface that defines the multi-factor related properties and
   * operations pertaining to a {@link firebase.User}.
   */
  interface MultiFactorUser {
    /**
     * Returns a list of the user's enrolled second factors.
     */
    enrolledFactors: firebase.auth.MultiFactorInfo[];
    /**
     * Enrolls a second factor as identified by the
     * {@link firebase.auth.MultiFactorAssertion} for the current user.
     * On resolution, the user tokens are updated to reflect the change in the
     * JWT payload.
     * Accepts an additional display name parameter used to identify the second
     * factor to the end user.
     * Recent re-authentication is required for this operation to succeed.
     * On successful enrollment, existing Firebase sessions (refresh tokens) are
     * revoked. When a new factor is enrolled, an email notification is sent
     * to the user’s email.
     *
     * <h4>Error Codes</h4>
     * <dl>
     * <dt>auth/invalid-verification-code</dt>
     * <dd>Thrown if the verification code is not valid.</dd>
     * <dt>auth/missing-verification-code</dt>
     * <dd>Thrown if the verification code is missing.</dd>
     * <dt>auth/invalid-verification-id</dt>
     * <dd>Thrown if the credential is a
     *     {@link firebase.auth.PhoneAuthProvider.credential} and the verification
     *     ID of the credential is not valid.</dd>
     * <dt>auth/missing-verification-id</dt>
     * <dd>Thrown if the verification ID is missing.</dd>
     * <dt>auth/code-expired</dt>
     * <dd>Thrown if the verification code has expired.</dd>
     * <dt>auth/maximum-second-factor-count-exceeded</dt>
     * <dd>Thrown if The maximum allowed number of second factors on a user
     *     has been exceeded.</dd>
     * <dt>auth/second-factor-already-in-use</dt>
     * <dd>Thrown if the second factor is already enrolled on this account.</dd>
     * <dt>auth/unsupported-first-factor</dt>
     * <dd>Thrown if the first factor being used to sign in is not supported.</dd>
     * <dt>auth/unverified-email</dt>
     * <dd>Thrown if the email of the account is not verified.</dd>
     * <dt>auth/requires-recent-login</dt>
     * <dd>Thrown if the user's last sign-in time does not meet the security
     *     threshold. Use {@link firebase.User.reauthenticateWithCredential} to
     *     resolve.</dd>
     * </dl>
     *
     * @example
     * ```javascript
     * firebase.auth().currentUser.multiFactor.getSession()
     *     .then(function(multiFactorSession) {
     *       // Send verification code
     *     var phoneAuthProvider = new firebase.auth.PhoneAuthProvider();
     *     var phoneInfoOptions = {
     *       phoneNumber: phoneNumber,
     *       session: multiFactorSession
     *     };
     *     return phoneAuthProvider.verifyPhoneNumber(
     *         phoneInfoOptions, appVerifier);
     *     }).then(function(verificationId) {
     *       // Store verificationID and show UI to let user enter verification code.
     *     });
     *
     * var phoneAuthCredential =
     *     firebase.auth.PhoneAuthProvider.credential(verificationId, verificationCode);
     * var multiFactorAssertion =
     *     firebase.auth.PhoneMultiFactorGenerator.assertion(phoneAuthCredential);
     * firebase.auth().currentUser.multiFactor.enroll(multiFactorAssertion)
     *     .then(function() {
     *       // Second factor enrolled.
     *     });
     * ```
     *
     * @param assertion The multi-factor assertion to enroll with.
     * @param displayName The display name of the second factor.
     */
    enroll(
      assertion: firebase.auth.MultiFactorAssertion,
      displayName?: string | null
    ): Promise<void>;
    /**
     * Returns the session identifier for a second factor enrollment operation.
     * This is used to identify the current user trying to enroll a second factor.
     * @return The promise that resolves with the
     * {@link firebase.auth.MultiFactorSession}.
     *
     * <h4>Error Codes</h4>
     * <dl>
     * <dt>auth/user-token-expired</dt>
     * <dd>Thrown if the token of the user is expired.</dd>
     * </dl>
     */
    getSession(): Promise<firebase.auth.MultiFactorSession>;
    /**
     * Unenrolls the specified second factor. To specify the factor to remove, pass
     * a {@link firebase.auth.MultiFactorInfo} object
     * (retrieved from <code>enrolledFactors()</code>)
     * or the factor's UID string.
     * Sessions are not revoked when the account is downgraded. An email
     * notification is likely to be sent to the user notifying them of the change.
     * Recent re-authentication is required for this operation to succeed.
     * When an existing factor is unenrolled, an email notification is sent to the
     * user’s email.
     *
     * <h4>Error Codes</h4>
     * <dl>
     * <dt>auth/multi-factor-info-not-found</dt>
     * <dd>Thrown if the user does not have a second factor matching the
     *     identifier provided.</dd>
     * <dt>auth/requires-recent-login</dt>
     * <dd>Thrown if the user's last sign-in time does not meet the security
     *     threshold. Use {@link firebase.User.reauthenticateWithCredential} to
     *     resolve.</dd>
     * </dl>
     *
     * @example
     * ```javascript
     * var options = firebase.auth().currentUser.multiFactor.enrolledFactors;
     * // Present user the option to unenroll.
     * return firebase.auth().currentUser.multiFactor.unenroll(options[i])
     *   .then(function() {
     *     // User successfully unenrolled selected factor.
     *   }).catch(function(error) {
     *     // Handler error.
     *   });
     * ```
     *
     * @param option The multi-factor option to unenroll.
     */
    unenroll(option: firebase.auth.MultiFactorInfo | string): Promise<void>;
  }
}

declare namespace firebase.auth.ActionCodeInfo {
  type Operation = string;
  /**
   * An enumeration of the possible email action types.
   */
  var Operation: {
    /**
     * The email link sign in email action.
     */
    EMAIL_SIGNIN: Operation;
    /**
     * The reset password email action.
     */
    PASSWORD_RESET: Operation;
    /**
     * The email revocation action.
     */
    RECOVER_EMAIL: Operation;
    /**
     * The revert second factor addition email action.
     */
    REVERT_SECOND_FACTOR_ADDITION: Operation;
    /**
     * The verify and update email action.
     */
    VERIFY_AND_CHANGE_EMAIL: Operation;
    /**
     * The email verification action.
     */
    VERIFY_EMAIL: Operation;
  };
}

declare namespace firebase.database {
  /**
   * A `DataSnapshot` contains data from a Database location.
   *
   * Any time you read data from the Database, you receive the data as a
   * `DataSnapshot`. A `DataSnapshot` is passed to the event callbacks you attach
   * with `on()` or `once()`. You can extract the contents of the snapshot as a
   * JavaScript object by calling the `val()` method. Alternatively, you can
   * traverse into the snapshot by calling `child()` to return child snapshots
   * (which you could then call `val()` on).
   *
   * A `DataSnapshot` is an efficiently generated, immutable copy of the data at
   * a Database location. It cannot be modified and will never change (to modify
   * data, you always call the `set()` method on a `Reference` directly).
   *
   */
  interface DataSnapshot {
    /**
     * Gets another `DataSnapshot` for the location at the specified relative path.
     *
     * Passing a relative path to the `child()` method of a DataSnapshot returns
     * another `DataSnapshot` for the location at the specified relative path. The
     * relative path can either be a simple child name (for example, "ada") or a
     * deeper, slash-separated path (for example, "ada/name/first"). If the child
     * location has no data, an empty `DataSnapshot` (that is, a `DataSnapshot`
     * whose value is `null`) is returned.
     *
     * @example
     * ```javascript
     * // Assume we have the following data in the Database:
     * {
     *   "name": {
     *     "first": "Ada",
     *     "last": "Lovelace"
     *   }
     * }
     *
     * // Test for the existence of certain keys within a DataSnapshot
     * var ref = firebase.database().ref("users/ada");
     * ref.once("value")
     *   .then(function(snapshot) {
     *     var name = snapshot.child("name").val(); // {first:"Ada",last:"Lovelace"}
     *     var firstName = snapshot.child("name/first").val(); // "Ada"
     *     var lastName = snapshot.child("name").child("last").val(); // "Lovelace"
     *     var age = snapshot.child("age").val(); // null
     *   });
     * ```
     *
     * @param path A relative path to the location of child data.
     */
    child(path: string): firebase.database.DataSnapshot;
    /**
     * Returns true if this `DataSnapshot` contains any data. It is slightly more
     * efficient than using `snapshot.val() !== null`.
     *
     * @example
     * ```javascript
     * // Assume we have the following data in the Database:
     * {
     *   "name": {
     *     "first": "Ada",
     *     "last": "Lovelace"
     *   }
     * }
     *
     * // Test for the existence of certain keys within a DataSnapshot
     * var ref = firebase.database().ref("users/ada");
     * ref.once("value")
     *   .then(function(snapshot) {
     *     var a = snapshot.exists();  // true
     *     var b = snapshot.child("name").exists(); // true
     *     var c = snapshot.child("name/first").exists(); // true
     *     var d = snapshot.child("name/middle").exists(); // false
     *   });
     * ```
     */
    exists(): boolean;
    /**
     * Exports the entire contents of the DataSnapshot as a JavaScript object.
     *
     * The `exportVal()` method is similar to `val()`, except priority information
     * is included (if available), making it suitable for backing up your data.
     *
     * @return The DataSnapshot's contents as a JavaScript value (Object,
     *   Array, string, number, boolean, or `null`).
     */
    exportVal(): any;
    /**
     * Enumerates the top-level children in the `DataSnapshot`.
     *
     * Because of the way JavaScript objects work, the ordering of data in the
     * JavaScript object returned by `val()` is not guaranteed to match the ordering
     * on the server nor the ordering of `child_added` events. That is where
     * `forEach()` comes in handy. It guarantees the children of a `DataSnapshot`
     * will be iterated in their query order.
     *
     * If no explicit `orderBy*()` method is used, results are returned
     * ordered by key (unless priorities are used, in which case, results are
     * returned by priority).
     *
     * @example
     * ```javascript
     * // Assume we have the following data in the Database:
     * {
     *   "users": {
     *     "ada": {
     *       "first": "Ada",
     *       "last": "Lovelace"
     *     },
     *     "alan": {
     *       "first": "Alan",
     *       "last": "Turing"
     *     }
     *   }
     * }
     *
     * // Loop through users in order with the forEach() method. The callback
     * // provided to forEach() will be called synchronously with a DataSnapshot
     * // for each child:
     * var query = firebase.database().ref("users").orderByKey();
     * query.once("value")
     *   .then(function(snapshot) {
     *     snapshot.forEach(function(childSnapshot) {
     *       // key will be "ada" the first time and "alan" the second time
     *       var key = childSnapshot.key;
     *       // childData will be the actual contents of the child
     *       var childData = childSnapshot.val();
     *   });
     * });
     * ```
     *
     * @example
     * ```javascript
     * // You can cancel the enumeration at any point by having your callback
     * // function return true. For example, the following code sample will only
     * // fire the callback function one time:
     * var query = firebase.database().ref("users").orderByKey();
     * query.once("value")
     *   .then(function(snapshot) {
     *     snapshot.forEach(function(childSnapshot) {
     *       var key = childSnapshot.key; // "ada"
     *
     *       // Cancel enumeration
     *       return true;
     *   });
     * });
     * ```
     *
     * @param action A function
     *   that will be called for each child DataSnapshot. The callback can return
     *   true to cancel further enumeration.
     * @return true if enumeration was canceled due to your callback
     *   returning true.
     */
    forEach(
      action: (a: firebase.database.DataSnapshot) => boolean | void
    ): boolean;
    /**
     * Gets the priority value of the data in this `DataSnapshot`.
     *
     * Applications need not use priority but can order collections by
     * ordinary properties (see
     * {@link
     *  https://firebase.google.com/docs/database/web/lists-of-data#sorting_and_filtering_data
     *  Sorting and filtering data}).
     */
    getPriority(): string | number | null;
    /**
     * Returns true if the specified child path has (non-null) data.
     *
     * @example
     * ```javascript
     * // Assume we have the following data in the Database:
     * {
     *   "name": {
     *     "first": "Ada",
     *     "last": "Lovelace"
     *   }
     * }
     *
     * // Determine which child keys in DataSnapshot have data.
     * var ref = firebase.database().ref("users/ada");
     * ref.once("value")
     *   .then(function(snapshot) {
     *     var hasName = snapshot.hasChild("name"); // true
     *     var hasAge = snapshot.hasChild("age"); // false
     *   });
     * ```
     *
     * @param path A relative path to the location of a potential child.
     * @return `true` if data exists at the specified child path; else
     *  `false`.
     */
    hasChild(path: string): boolean;
    /**
     * Returns whether or not the `DataSnapshot` has any non-`null` child
     * properties.
     *
     * You can use `hasChildren()` to determine if a `DataSnapshot` has any
     * children. If it does, you can enumerate them using `forEach()`. If it
     * doesn't, then either this snapshot contains a primitive value (which can be
     * retrieved with `val()`) or it is empty (in which case, `val()` will return
     * `null`).
     *
     * @example
     * ```javascript
     * // Assume we have the following data in the Database:
     * {
     *   "name": {
     *     "first": "Ada",
     *     "last": "Lovelace"
     *   }
     * }
     *
     * var ref = firebase.database().ref("users/ada");
     * ref.once("value")
     *   .then(function(snapshot) {
     *     var a = snapshot.hasChildren(); // true
     *     var b = snapshot.child("name").hasChildren(); // true
     *     var c = snapshot.child("name/first").hasChildren(); // false
     *   });
     * ```
     *
     * @return true if this snapshot has any children; else false.
     */
    hasChildren(): boolean;
    /**
     * The key (last part of the path) of the location of this `DataSnapshot`.
     *
     * The last token in a Database location is considered its key. For example,
     * "ada" is the key for the /users/ada/ node. Accessing the key on any
     * `DataSnapshot` will return the key for the location that generated it.
     * However, accessing the key on the root URL of a Database will return `null`.
     *
     * @example
     * ```javascript
     * // Assume we have the following data in the Database:
     * {
     *   "name": {
     *     "first": "Ada",
     *     "last": "Lovelace"
     *   }
     * }
     *
     * var ref = firebase.database().ref("users/ada");
     * ref.once("value")
     *   .then(function(snapshot) {
     *     var key = snapshot.key; // "ada"
     *     var childKey = snapshot.child("name/last").key; // "last"
     *   });
     * ```
     *
     * @example
     * ```javascript
     * var rootRef = firebase.database().ref();
     * rootRef.once("value")
     *   .then(function(snapshot) {
     *     var key = snapshot.key; // null
     *     var childKey = snapshot.child("users/ada").key; // "ada"
     *   });
     * ```
     */
    key: string | null;
    /**
     * Returns the number of child properties of this `DataSnapshot`.
     *
     * @example
     * ```javascript
     * // Assume we have the following data in the Database:
     * {
     *   "name": {
     *     "first": "Ada",
     *     "last": "Lovelace"
     *   }
     * }
     *
     * var ref = firebase.database().ref("users/ada");
     * ref.once("value")
     *   .then(function(snapshot) {
     *     var a = snapshot.numChildren(); // 1 ("name")
     *     var b = snapshot.child("name").numChildren(); // 2 ("first", "last")
     *     var c = snapshot.child("name/first").numChildren(); // 0
     *   });
     * ```
     */
    numChildren(): number;
    /**
     * Extracts a JavaScript value from a `DataSnapshot`.
     *
     * Depending on the data in a `DataSnapshot`, the `val()` method may return a
     * scalar type (string, number, or boolean), an array, or an object. It may also
     * return null, indicating that the `DataSnapshot` is empty (contains no data).
     *
     * @example
     * ```javascript
     * // Write and then read back a string from the Database.
     * ref.set("hello")
     *   .then(function() {
     *     return ref.once("value");
     *   })
     *   .then(function(snapshot) {
     *     var data = snapshot.val(); // data === "hello"
     *   });
     * ```
     *
     * @example
     * ```javascript
     * // Write and then read back a JavaScript object from the Database.
     * ref.set({ name: "Ada", age: 36 })
     *   .then(function() {
     *    return ref.once("value");
     *   })
     *   .then(function(snapshot) {
     *     var data = snapshot.val();
     *     // data is { "name": "Ada", "age": 36 }
     *     // data.name === "Ada"
     *     // data.age === 36
     *   });
     * ```
     *
     * @return The DataSnapshot's contents as a JavaScript value (Object,
     *   Array, string, number, boolean, or `null`).
     */
    val(): any;
    /**
     * The `Reference` for the location that generated this `DataSnapshot`.
     */
    ref: firebase.database.Reference;
    /**
     * Returns a JSON-serializable representation of this object.
     */
    toJSON(): Object | null;
  }

  /**
   * The Firebase Database service interface.
   *
   * Do not call this constructor directly. Instead, use
   * {@link firebase.database `firebase.database()`}.
   *
   * See
   * {@link
   *   https://firebase.google.com/docs/database/web/start/
   *   Installation &amp; Setup in JavaScript}
   * for a full guide on how to use the Firebase Database service.
   */
  interface Database {
    /**
     * The {@link firebase.app.App app} associated with the `Database` service
     * instance.
     *
     * @example
     * ```javascript
     * var app = database.app;
     * ```
     */
    app: firebase.app.App;
    /**
     * Disconnects from the server (all Database operations will be completed
     * offline).
     *
     * The client automatically maintains a persistent connection to the Database
     * server, which will remain active indefinitely and reconnect when
     * disconnected. However, the `goOffline()` and `goOnline()` methods may be used
     * to control the client connection in cases where a persistent connection is
     * undesirable.
     *
     * While offline, the client will no longer receive data updates from the
     * Database. However, all Database operations performed locally will continue to
     * immediately fire events, allowing your application to continue behaving
     * normally. Additionally, each operation performed locally will automatically
     * be queued and retried upon reconnection to the Database server.
     *
     * To reconnect to the Database and begin receiving remote events, see
     * `goOnline()`.
     *
     * @example
     * ```javascript
     * firebase.database().goOffline();
     * ```
     */
    goOffline(): any;
    /**
     * Reconnects to the server and synchronizes the offline Database state
     * with the server state.
     *
     * This method should be used after disabling the active connection with
     * `goOffline()`. Once reconnected, the client will transmit the proper data
     * and fire the appropriate events so that your client "catches up"
     * automatically.
     *
     * @example
     * ```javascript
     * firebase.database().goOnline();
     * ```
     */
    goOnline(): any;
    /**
     * Returns a `Reference` representing the location in the Database
     * corresponding to the provided path. If no path is provided, the `Reference`
     * will point to the root of the Database.
     *
     * @example
     * ```javascript
     * // Get a reference to the root of the Database
     * var rootRef = firebase.database().ref();
     * ```
     *
     * @example
     * ```javascript
     * // Get a reference to the /users/ada node
     * var adaRef = firebase.database().ref("users/ada");
     * // The above is shorthand for the following operations:
     * //var rootRef = firebase.database().ref();
     * //var adaRef = rootRef.child("users/ada");
     * ```
     *
     * @param path Optional path representing the location the returned
     *   `Reference` will point. If not provided, the returned `Reference` will
     *   point to the root of the Database.
     * @return If a path is provided, a `Reference`
     *   pointing to the provided path. Otherwise, a `Reference` pointing to the
     *   root of the Database.
     */
    ref(path?: string): firebase.database.Reference;
    /**
     * Returns a `Reference` representing the location in the Database
     * corresponding to the provided Firebase URL.
     *
     * An exception is thrown if the URL is not a valid Firebase Database URL or it
     * has a different domain than the current `Database` instance.
     *
     * Note that all query parameters (`orderBy`, `limitToLast`, etc.) are ignored
     * and are not applied to the returned `Reference`.
     *
     * @example
     * ```javascript
     * // Get a reference to the root of the Database
     * var rootRef = firebase.database().ref("https://<DATABASE_NAME>.firebaseio.com");
     * ```
     *
     * @example
     * ```javascript
     * // Get a reference to the /users/ada node
     * var adaRef = firebase.database().ref("https://<DATABASE_NAME>.firebaseio.com/users/ada");
     * ```
     *
     * @param url The Firebase URL at which the returned `Reference` will
     *   point.
     * @return A `Reference` pointing to the provided
     *   Firebase URL.
     */
    refFromURL(url: string): firebase.database.Reference;
  }

  /**
   * The `onDisconnect` class allows you to write or clear data when your client
   * disconnects from the Database server. These updates occur whether your
   * client disconnects cleanly or not, so you can rely on them to clean up data
   * even if a connection is dropped or a client crashes.
   *
   * The `onDisconnect` class is most commonly used to manage presence in
   * applications where it is useful to detect how many clients are connected and
   * when other clients disconnect. See
   * {@link
   *   https://firebase.google.com/docs/database/web/offline-capabilities
   *   Enabling Offline Capabilities in JavaScript} for more information.
   *
   * To avoid problems when a connection is dropped before the requests can be
   * transferred to the Database server, these functions should be called before
   * writing any data.
   *
   * Note that `onDisconnect` operations are only triggered once. If you want an
   * operation to occur each time a disconnect occurs, you'll need to re-establish
   * the `onDisconnect` operations each time you reconnect.
   */
  interface OnDisconnect {
    /**
     * Cancels all previously queued `onDisconnect()` set or update events for this
     * location and all children.
     *
     * If a write has been queued for this location via a `set()` or `update()` at a
     * parent location, the write at this location will be canceled, though writes
     * to sibling locations will still occur.
     *
     * @example
     * ```javascript
     * var ref = firebase.database().ref("onlineState");
     * ref.onDisconnect().set(false);
     * // ... sometime later
     * ref.onDisconnect().cancel();
     * ```
     *
     * @param onComplete An optional callback function that will
     *   be called when synchronization to the server has completed. The callback
     *   will be passed a single parameter: null for success, or an Error object
     *   indicating a failure.
     * @return Resolves when synchronization to the server
     *   is complete.
     */
    cancel(onComplete?: (a: Error | null) => any): Promise<any>;
    /**
     * Ensures the data at this location is deleted when the client is disconnected
     * (due to closing the browser, navigating to a new page, or network issues).
     *
     * @param onComplete An optional callback function that will
     *   be called when synchronization to the server has completed. The callback
     *   will be passed a single parameter: null for success, or an Error object
     *   indicating a failure.
     * @return Resolves when synchronization to the server
     *   is complete.
     */
    remove(onComplete?: (a: Error | null) => any): Promise<any>;
    /**
     * Ensures the data at this location is set to the specified value when the
     * client is disconnected (due to closing the browser, navigating to a new page,
     * or network issues).
     *
     * `set()` is especially useful for implementing "presence" systems, where a
     * value should be changed or cleared when a user disconnects so that they
     * appear "offline" to other users. See
     * {@link
     *   https://firebase.google.com/docs/database/web/offline-capabilities
     *   Enabling Offline Capabilities in JavaScript} for more information.
     *
     * Note that `onDisconnect` operations are only triggered once. If you want an
     * operation to occur each time a disconnect occurs, you'll need to re-establish
     * the `onDisconnect` operations each time.
     *
     * @example
     * ```javascript
     * var ref = firebase.database().ref("users/ada/status");
     * ref.onDisconnect().set("I disconnected!");
     * ```
     *
     * @param value The value to be written to this location on
     *   disconnect (can be an object, array, string, number, boolean, or null).
     * @param onComplete An optional callback function that
     *   will be called when synchronization to the Database server has completed.
     *   The callback will be passed a single parameter: null for success, or an
     *   `Error` object indicating a failure.
     * @return Resolves when synchronization to the
     *   Database is complete.
     */
    set(value: any, onComplete?: (a: Error | null) => any): Promise<any>;
    /**
     * Ensures the data at this location is set to the specified value and priority
     * when the client is disconnected (due to closing the browser, navigating to a
     * new page, or network issues).
     */
    setWithPriority(
      value: any,
      priority: number | string | null,
      onComplete?: (a: Error | null) => any
    ): Promise<any>;
    /**
     * Writes multiple values at this location when the client is disconnected (due
     * to closing the browser, navigating to a new page, or network issues).
     *
     * The `values` argument contains multiple property-value pairs that will be
     * written to the Database together. Each child property can either be a simple
     * property (for example, "name") or a relative path (for example, "name/first")
     * from the current location to the data to update.
     *
     * As opposed to the `set()` method, `update()` can be use to selectively update
     * only the referenced properties at the current location (instead of replacing
     * all the child properties at the current location).
     *
     * See more examples using the connected version of
     * {@link firebase.database.Reference.update `update()`}.
     *
     * @example
     * ```javascript
     * var ref = firebase.database().ref("users/ada");
     * ref.update({
     *    onlineState: true,
     *    status: "I'm online."
     * });
     * ref.onDisconnect().update({
     *   onlineState: false,
     *   status: "I'm offline."
     * });
     * ```
     *
     * @param values Object containing multiple values.
     * @param onComplete An optional callback function that will
     *   be called when synchronization to the server has completed. The
     *   callback will be passed a single parameter: null for success, or an Error
     *   object indicating a failure.
     * @return Resolves when synchronization to the
     *   Database is complete.
     */
    update(values: Object, onComplete?: (a: Error | null) => any): Promise<any>;
  }

  type EventType =
    | 'value'
    | 'child_added'
    | 'child_changed'
    | 'child_moved'
    | 'child_removed';

  /**
   * A `Query` sorts and filters the data at a Database location so only a subset
   * of the child data is included. This can be used to order a collection of
   * data by some attribute (for example, height of dinosaurs) as well as to
   * restrict a large list of items (for example, chat messages) down to a number
   * suitable for synchronizing to the client. Queries are created by chaining
   * together one or more of the filter methods defined here.
   *
   * Just as with a `Reference`, you can receive data from a `Query` by using the
   * `on()` method. You will only receive events and `DataSnapshot`s for the
   * subset of the data that matches your query.
   *
   * Read our documentation on
   * {@link
   *  https://firebase.google.com/docs/database/web/lists-of-data#sorting_and_filtering_data
   *  Sorting and filtering data} for more information.
   */
  interface Query {
    /**
     * Creates a `Query` with the specified ending point.
     *
     * Using `startAt()`, `endAt()`, and `equalTo()` allows you to choose arbitrary
     * starting and ending points for your queries.
     *
     * The ending point is inclusive, so children with exactly the specified value
     * will be included in the query. The optional key argument can be used to
     * further limit the range of the query. If it is specified, then children that
     * have exactly the specified value must also have a key name less than or equal
     * to the specified key.
     *
     * You can read more about `endAt()` in
     * {@link
     *  https://firebase.google.com/docs/database/web/lists-of-data#filtering_data
     *  Filtering data}.
     *
     * @example
     * ```javascript
     * // Find all dinosaurs whose names come before Pterodactyl lexicographically.
     * var ref = firebase.database().ref("dinosaurs");
     * ref.orderByKey().endAt("pterodactyl").on("child_added", function(snapshot) {
     *   console.log(snapshot.key);
     * });
     * ```
     *
     * @param value The value to end at. The argument
     *   type depends on which `orderBy*()` function was used in this query.
     *   Specify a value that matches the `orderBy*()` type. When used in
     *   combination with `orderByKey()`, the value must be a string.
     * @param key The child key to end at, among the children with the
     *   previously specified priority. This argument is only allowed if ordering by
     *   child, value, or priority.
     */
    endAt(
      value: number | string | boolean | null,
      key?: string
    ): firebase.database.Query;
    /**
     * Creates a `Query` that includes children that match the specified value.
     *
     * Using `startAt()`, `endAt()`, and `equalTo()` allows us to choose arbitrary
     * starting and ending points for our queries.
     *
     * The optional key argument can be used to further limit the range of the
     * query. If it is specified, then children that have exactly the specified
     * value must also have exactly the specified key as their key name. This can be
     * used to filter result sets with many matches for the same value.
     *
     * You can read more about `equalTo()` in
     * {@link
     *  https://firebase.google.com/docs/database/web/lists-of-data#filtering_data
     *  Filtering data}.
     *
     * @example
     * ```javascript
     * // Find all dinosaurs whose height is exactly 25 meters.
     * var ref = firebase.database().ref("dinosaurs");
     * ref.orderByChild("height").equalTo(25).on("child_added", function(snapshot) {
     *   console.log(snapshot.key);
     * });
     * ```
     *
     * @param value The value to match for. The
     *   argument type depends on which `orderBy*()` function was used in this
     *   query. Specify a value that matches the `orderBy*()` type. When used in
     *   combination with `orderByKey()`, the value must be a string.
     * @param key The child key to start at, among the children with the
     *   previously specified priority. This argument is only allowed if ordering by
     *   child, value, or priority.
     */
    equalTo(
      value: number | string | boolean | null,
      key?: string
    ): firebase.database.Query;
    /**
     * Returns whether or not the current and provided queries represent the same
     * location, have the same query parameters, and are from the same instance of
     * `firebase.app.App`.
     *
     * Two `Reference` objects are equivalent if they represent the same location
     * and are from the same instance of `firebase.app.App`.
     *
     * Two `Query` objects are equivalent if they represent the same location, have
     * the same query parameters, and are from the same instance of
     * `firebase.app.App`. Equivalent queries share the same sort order, limits, and
     * starting and ending points.
     *
     * @example
     * ```javascript
     * var rootRef = firebase.database.ref();
     * var usersRef = rootRef.child("users");
     *
     * usersRef.isEqual(rootRef);  // false
     * usersRef.isEqual(rootRef.child("users"));  // true
     * usersRef.parent.isEqual(rootRef);  // true
     * ```
     *
     * @example
     * ```javascript
     * var rootRef = firebase.database.ref();
     * var usersRef = rootRef.child("users");
     * var usersQuery = usersRef.limitToLast(10);
     *
     * usersQuery.isEqual(usersRef);  // false
     * usersQuery.isEqual(usersRef.limitToLast(10));  // true
     * usersQuery.isEqual(rootRef.limitToLast(10));  // false
     * usersQuery.isEqual(usersRef.orderByKey().limitToLast(10));  // false
     * ```
     *
     * @param other The query to compare against.
     * @return Whether or not the current and provided queries are
     *   equivalent.
     */
    isEqual(other: firebase.database.Query | null): boolean;
    /**
     * Generates a new `Query` limited to the first specific number of children.
     *
     * The `limitToFirst()` method is used to set a maximum number of children to be
     * synced for a given callback. If we set a limit of 100, we will initially only
     * receive up to 100 `child_added` events. If we have fewer than 100 messages
     * stored in our Database, a `child_added` event will fire for each message.
     * However, if we have over 100 messages, we will only receive a `child_added`
     * event for the first 100 ordered messages. As items change, we will receive
     * `child_removed` events for each item that drops out of the active list so
     * that the total number stays at 100.
     *
     * You can read more about `limitToFirst()` in
     * {@link
     *  https://firebase.google.com/docs/database/web/lists-of-data#filtering_data
     *  Filtering data}.
     *
     * @example
     * ```javascript
     * // Find the two shortest dinosaurs.
     * var ref = firebase.database().ref("dinosaurs");
     * ref.orderByChild("height").limitToFirst(2).on("child_added", function(snapshot) {
     *   // This will be called exactly two times (unless there are less than two
     *   // dinosaurs in the Database).
     *
     *   // It will also get fired again if one of the first two dinosaurs is
     *   // removed from the data set, as a new dinosaur will now be the second
     *   // shortest.
     *   console.log(snapshot.key);
     * });
     * ```
     *
     * @param limit The maximum number of nodes to include in this query.
     */
    limitToFirst(limit: number): firebase.database.Query;
    /**
     * Generates a new `Query` object limited to the last specific number of
     * children.
     *
     * The `limitToLast()` method is used to set a maximum number of children to be
     * synced for a given callback. If we set a limit of 100, we will initially only
     * receive up to 100 `child_added` events. If we have fewer than 100 messages
     * stored in our Database, a `child_added` event will fire for each message.
     * However, if we have over 100 messages, we will only receive a `child_added`
     * event for the last 100 ordered messages. As items change, we will receive
     * `child_removed` events for each item that drops out of the active list so
     * that the total number stays at 100.
     *
     * You can read more about `limitToLast()` in
     * {@link
     *  https://firebase.google.com/docs/database/web/lists-of-data#filtering_data
     *  Filtering data}.
     *
     * @example
     * ```javascript
     * // Find the two heaviest dinosaurs.
     * var ref = firebase.database().ref("dinosaurs");
     * ref.orderByChild("weight").limitToLast(2).on("child_added", function(snapshot) {
     *   // This callback will be triggered exactly two times, unless there are
     *   // fewer than two dinosaurs stored in the Database. It will also get fired
     *   // for every new, heavier dinosaur that gets added to the data set.
     *   console.log(snapshot.key);
     * });
     * ```
     *
     * @param limit The maximum number of nodes to include in this query.
     */
    limitToLast(limit: number): firebase.database.Query;
    /**
     * Detaches a callback previously attached with `on()`.
     *
     * Detach a callback previously attached with `on()`. Note that if `on()` was
     * called multiple times with the same eventType and callback, the callback
     * will be called multiple times for each event, and `off()` must be called
     * multiple times to remove the callback. Calling `off()` on a parent listener
     * will not automatically remove listeners registered on child nodes, `off()`
     * must also be called on any child listeners to remove the callback.
     *
     * If a callback is not specified, all callbacks for the specified eventType
     * will be removed. Similarly, if no eventType is specified, all callbacks
     * for the `Reference` will be removed.
     *
     * @example
     * ```javascript
     * var onValueChange = function(dataSnapshot) {  ... };
     * ref.on('value', onValueChange);
     * ref.child('meta-data').on('child_added', onChildAdded);
     * // Sometime later...
     * ref.off('value', onValueChange);
     *
     * // You must also call off() for any child listeners on ref
     * // to cancel those callbacks
     * ref.child('meta-data').off('child_added', onValueAdded);
     * ```
     *
     * @example
     * ```javascript
     * // Or you can save a line of code by using an inline function
     * // and on()'s return value.
     * var onValueChange = ref.on('value', function(dataSnapshot) { ... });
     * // Sometime later...
     * ref.off('value', onValueChange);
     * ```
     *
     * @param eventType One of the following strings: "value",
     *   "child_added", "child_changed", "child_removed", or "child_moved." If
     *   omitted, all callbacks for the `Reference` will be removed.
     * @param callback The callback function that was passed to `on()` or
     *   `undefined` to remove all callbacks.
     * @param context The context that was passed to `on()`.
     */
    off(
      eventType?: EventType,
      callback?: (a: firebase.database.DataSnapshot, b?: string | null) => any,
      context?: Object | null
    ): void;

    /**
     * Listens for data changes at a particular location.
     *
     * This is the primary way to read data from a Database. Your callback
     * will be triggered for the initial data and again whenever the data changes.
     * Use `off( )` to stop receiving updates. See
     * {@link https://firebase.google.com/docs/database/web/retrieve-data
     *   Retrieve Data on the Web}
     * for more details.
     *
     * <h4>value event</h4>
     *
     * This event will trigger once with the initial data stored at this location,
     * and then trigger again each time the data changes. The `DataSnapshot` passed
     * to the callback will be for the location at which `on()` was called. It
     * won't trigger until the entire contents has been synchronized. If the
     * location has no data, it will be triggered with an empty `DataSnapshot`
     * (`val()` will return `null`).
     *
     * <h4>child_added event</h4>
     *
     * This event will be triggered once for each initial child at this location,
     * and it will be triggered again every time a new child is added. The
     * `DataSnapshot` passed into the callback will reflect the data for the
     * relevant child. For ordering purposes, it is passed a second argument which
     * is a string containing the key of the previous sibling child by sort order,
     * or `null` if it is the first child.
     *
     * <h4>child_removed event</h4>
     *
     * This event will be triggered once every time a child is removed. The
     * `DataSnapshot` passed into the callback will be the old data for the child
     * that was removed. A child will get removed when either:
     *
     * - a client explicitly calls `remove()` on that child or one of its ancestors
     * - a client calls `set(null)` on that child or one of its ancestors
     * - that child has all of its children removed
     * - there is a query in effect which now filters out the child (because it's
     *   sort order changed or the max limit was hit)
     *
     * <h4>child_changed event</h4>
     *
     * This event will be triggered when the data stored in a child (or any of its
     * descendants) changes. Note that a single `child_changed` event may represent
     * multiple changes to the child. The `DataSnapshot` passed to the callback will
     * contain the new child contents. For ordering purposes, the callback is also
     * passed a second argument which is a string containing the key of the previous
     * sibling child by sort order, or `null` if it is the first child.
     *
     * <h4>child_moved event</h4>
     *
     * This event will be triggered when a child's sort order changes such that its
     * position relative to its siblings changes. The `DataSnapshot` passed to the
     * callback will be for the data of the child that has moved. It is also passed
     * a second argument which is a string containing the key of the previous
     * sibling child by sort order, or `null` if it is the first child.
     *
     * @example **Handle a new value:**
     * ```javascript
     * ref.on('value', function(dataSnapshot) {
     *   ...
     * });
     * ```
     *
     * @example **Handle a new child:**
     * ```javascript
     * ref.on('child_added', function(childSnapshot, prevChildKey) {
     *   ...
     * });
     * ```
     *
     * @example **Handle child removal:**
     * ```javascript
     * ref.on('child_removed', function(oldChildSnapshot) {
     *   ...
     * });
     * ```
     *
     * @example **Handle child data changes:**
     * ```javascript
     * ref.on('child_changed', function(childSnapshot, prevChildKey) {
     *   ...
     * });
     * ```
     *
     * @example **Handle child ordering changes:**
     * ```javascript
     * ref.on('child_moved', function(childSnapshot, prevChildKey) {
     *   ...
     * });
     * ```
     *
     * @param eventType One of the following strings: "value",
     *   "child_added", "child_changed", "child_removed", or "child_moved."
     * @param callback A
     *   callback that fires when the specified event occurs. The callback will be
     *   passed a DataSnapshot. For ordering purposes, "child_added",
     *   "child_changed", and "child_moved" will also be passed a string containing
     *   the key of the previous child, by sort order, or `null` if it is the
     *   first child.
     * @param cancelCallbackOrContext An optional
     *   callback that will be notified if your event subscription is ever canceled
     *   because your client does not have permission to read this data (or it had
     *   permission but has now lost it). This callback will be passed an `Error`
     *   object indicating why the failure occurred.
     * @param context If provided, this object will be used as `this`
     *   when calling your callback(s).
     * @return The provided
     *   callback function is returned unmodified. This is just for convenience if
     *   you want to pass an inline function to `on()` but store the callback
     *   function for later passing to `off()`.
     */
    on(
      eventType: EventType,
      callback: (a: firebase.database.DataSnapshot, b?: string | null) => any,
      cancelCallbackOrContext?: Object | null,
      context?: Object | null
    ): (a: firebase.database.DataSnapshot | null, b?: string | null) => any;

    /**
     * Listens for exactly one event of the specified event type, and then stops
     * listening.
     *
     * This is equivalent to calling {@link firebase.database.Query.on `on()`}, and
     * then calling {@link firebase.database.Query.off `off()`} inside the callback
     * function. See {@link firebase.database.Query.on `on()`} for details on the
     * event types.
     *
     * @example
     * ```javascript
     * // Basic usage of .once() to read the data located at ref.
     * ref.once('value')
     *   .then(function(dataSnapshot) {
     *     // handle read data.
     *   });
     * ```
     *
     * @param eventType One of the following strings: "value",
     *   "child_added", "child_changed", "child_removed", or "child_moved."
     * @param successCallback A
     *   callback that fires when the specified event occurs. The callback will be
     *   passed a DataSnapshot. For ordering purposes, "child_added",
     *   "child_changed", and "child_moved" will also be passed a string containing
     *   the key of the previous child by sort order, or `null` if it is the
     *   first child.
     * @param failureCallbackOrContext An optional
     *   callback that will be notified if your client does not have permission to
     *   read the data. This callback will be passed an `Error` object indicating
     *   why the failure occurred.
     * @param context If provided, this object will be used as `this`
     *   when calling your callback(s).
     */
    once(
      eventType: EventType,
      successCallback?: (
        a: firebase.database.DataSnapshot,
        b?: string | null
      ) => any,
      failureCallbackOrContext?: ((a: Error) => void) | Object | null,
      context?: Object | null
    ): Promise<firebase.database.DataSnapshot>;
    /**
     * Generates a new `Query` object ordered by the specified child key.
     *
     * Queries can only order by one key at a time. Calling `orderByChild()`
     * multiple times on the same query is an error.
     *
     * Firebase queries allow you to order your data by any child key on the fly.
     * However, if you know in advance what your indexes will be, you can define
     * them via the .indexOn rule in your Security Rules for better performance. See
     * the {@link https://firebase.google.com/docs/database/security/indexing-data
     * .indexOn} rule for more information.
     *
     * You can read more about `orderByChild()` in
     * {@link
     *  https://firebase.google.com/docs/database/web/lists-of-data#sort_data
     *  Sort data}.
     *
     * @example
     * ```javascript
     * var ref = firebase.database().ref("dinosaurs");
     * ref.orderByChild("height").on("child_added", function(snapshot) {
     *   console.log(snapshot.key + " was " + snapshot.val().height + " m tall");
     * });
     * ```
     */
    orderByChild(path: string): firebase.database.Query;
    /**
     * Generates a new `Query` object ordered by key.
     *
     * Sorts the results of a query by their (ascending) key values.
     *
     * You can read more about `orderByKey()` in
     * {@link
     *  https://firebase.google.com/docs/database/web/lists-of-data#sort_data
     *  Sort data}.
     *
     * @example
     * ```javascript
     * var ref = firebase.database().ref("dinosaurs");
     * ref.orderByKey().on("child_added", function(snapshot) {
     *   console.log(snapshot.key);
     * });
     * ```
     */
    orderByKey(): firebase.database.Query;
    /**
     * Generates a new `Query` object ordered by priority.
     *
     * Applications need not use priority but can order collections by
     * ordinary properties (see
     * {@link
     *  https://firebase.google.com/docs/database/web/lists-of-data#sort_data
     *  Sort data} for alternatives to priority.
     */
    orderByPriority(): firebase.database.Query;
    /**
     * Generates a new `Query` object ordered by value.
     *
     * If the children of a query are all scalar values (string, number, or
     * boolean), you can order the results by their (ascending) values.
     *
     * You can read more about `orderByValue()` in
     * {@link
     *  https://firebase.google.com/docs/database/web/lists-of-data#sort_data
     *  Sort data}.
     *
     * @example
     * ```javascript
     * var scoresRef = firebase.database().ref("scores");
     * scoresRef.orderByValue().limitToLast(3).on("value", function(snapshot) {
     *   snapshot.forEach(function(data) {
     *     console.log("The " + data.key + " score is " + data.val());
     *   });
     * });
     * ```
     */
    orderByValue(): firebase.database.Query;
    /**
     * Returns a `Reference` to the `Query`'s location.
     */
    ref: firebase.database.Reference;
    /**
     * Creates a `Query` with the specified starting point.
     *
     * Using `startAt()`, `endAt()`, and `equalTo()` allows you to choose arbitrary
     * starting and ending points for your queries.
     *
     * The starting point is inclusive, so children with exactly the specified value
     * will be included in the query. The optional key argument can be used to
     * further limit the range of the query. If it is specified, then children that
     * have exactly the specified value must also have a key name greater than or
     * equal to the specified key.
     *
     * You can read more about `startAt()` in
     * {@link
     *  https://firebase.google.com/docs/database/web/lists-of-data#filtering_data
     *  Filtering data}.
     *
     * @example
     * ```javascript
     * // Find all dinosaurs that are at least three meters tall.
     * var ref = firebase.database().ref("dinosaurs");
     * ref.orderByChild("height").startAt(3).on("child_added", function(snapshot) {
     *   console.log(snapshot.key)
     * });
     * ```
     *
     * @param value The value to start at. The argument
     *   type depends on which `orderBy*()` function was used in this query.
     *   Specify a value that matches the `orderBy*()` type. When used in
     *   combination with `orderByKey()`, the value must be a string.
     * @param key The child key to start at. This argument is only allowed
     *   if ordering by child, value, or priority.
     */
    startAt(
      value: number | string | boolean | null,
      key?: string
    ): firebase.database.Query;
    /**
     * Returns a JSON-serializable representation of this object.
     *
     * @return A JSON-serializable representation of this object.
     */
    toJSON(): Object;
    /**
     * Gets the absolute URL for this location.
     *
     * The `toString()` method returns a URL that is ready to be put into a browser,
     * curl command, or a `firebase.database().refFromURL()` call. Since all of
     * those expect the URL to be url-encoded, `toString()` returns an encoded URL.
     *
     * Append '.json' to the returned URL when typed into a browser to download
     * JSON-formatted data. If the location is secured (that is, not publicly
     * readable), you will get a permission-denied error.
     *
     * @example
     * ```javascript
     * // Calling toString() on a root Firebase reference returns the URL where its
     * // data is stored within the Database:
     * var rootRef = firebase.database().ref();
     * var rootUrl = rootRef.toString();
     * // rootUrl === "https://sample-app.firebaseio.com/".
     *
     * // Calling toString() at a deeper Firebase reference returns the URL of that
     * // deep path within the Database:
     * var adaRef = rootRef.child('users/ada');
     * var adaURL = adaRef.toString();
     * // adaURL === "https://sample-app.firebaseio.com/users/ada".
     * ```
     *
     * @return The absolute URL for this location.
     */
    toString(): string;
  }

  /**
   * A `Reference` represents a specific location in your Database and can be used
   * for reading or writing data to that Database location.
   *
   * You can reference the root or child location in your Database by calling
   * `firebase.database().ref()` or `firebase.database().ref("child/path")`.
   *
   * Writing is done with the `set()` method and reading can be done with the
   * `on()` method. See
   * {@link
   *   https://firebase.google.com/docs/database/web/read-and-write
   *   Read and Write Data on the Web}
   */
  interface Reference extends firebase.database.Query {
    /**
     * Gets a `Reference` for the location at the specified relative path.
     *
     * The relative path can either be a simple child name (for example, "ada") or
     * a deeper slash-separated path (for example, "ada/name/first").
     *
     * @example
     * ```javascript
     * var usersRef = firebase.database().ref('users');
     * var adaRef = usersRef.child('ada');
     * var adaFirstNameRef = adaRef.child('name/first');
     * var path = adaFirstNameRef.toString();
     * // path is now 'https://sample-app.firebaseio.com/users/ada/name/first'
     * ```
     *
     * @param path A relative path from this location to the desired child
     *   location.
     * @return The specified child location.
     */
    child(path: string): firebase.database.Reference;
    /**
     * The last part of the `Reference`'s path.
     *
     * For example, `"ada"` is the key for
     * `https://<DATABASE_NAME>.firebaseio.com/users/ada`.
     *
     * The key of a root `Reference` is `null`.
     *
     * @example
     * ```javascript
     * // The key of a root reference is null
     * var rootRef = firebase.database().ref();
     * var key = rootRef.key;  // key === null
     * ```
     *
     * @example
     * ```javascript
     * // The key of any non-root reference is the last token in the path
     * var adaRef = firebase.database().ref("users/ada");
     * var key = adaRef.key;  // key === "ada"
     * key = adaRef.child("name/last").key;  // key === "last"
     * ```
     */
    key: string | null;
    /**
     * Returns an `OnDisconnect` object - see
     * {@link
     *   https://firebase.google.com/docs/database/web/offline-capabilities
     *   Enabling Offline Capabilities in JavaScript} for more information on how
     * to use it.
     */
    onDisconnect(): firebase.database.OnDisconnect;
    /**
     * The parent location of a `Reference`.
     *
     * The parent of a root `Reference` is `null`.
     *
     * @example
     * ```javascript
     * // The parent of a root reference is null
     * var rootRef = firebase.database().ref();
     * parent = rootRef.parent;  // parent === null
     * ```
     *
     * @example
     * ```javascript
     * // The parent of any non-root reference is the parent location
     * var usersRef = firebase.database().ref("users");
     * var adaRef = firebase.database().ref("users/ada");
     * // usersRef and adaRef.parent represent the same location
     * ```
     */
    parent: firebase.database.Reference | null;
    /**
     * Generates a new child location using a unique key and returns its
     * `Reference`.
     *
     * This is the most common pattern for adding data to a collection of items.
     *
     * If you provide a value to `push()`, the value is written to the
     * generated location. If you don't pass a value, nothing is written to the
     * database and the child remains empty (but you can use the `Reference`
     * elsewhere).
     *
     * The unique keys generated by `push()` are ordered by the current time, so the
     * resulting list of items is chronologically sorted. The keys are also
     * designed to be unguessable (they contain 72 random bits of entropy).
     *
     *
     * See
     * {@link
     *  https://firebase.google.com/docs/database/web/lists-of-data#append_to_a_list_of_data
     *  Append to a list of data}
     * </br>See
     * {@link
     *  https://firebase.googleblog.com/2015/02/the-2120-ways-to-ensure-unique_68.html
     *  The 2^120 Ways to Ensure Unique Identifiers}
     *
     * @example
     * ```javascript
     * var messageListRef = firebase.database().ref('message_list');
     * var newMessageRef = messageListRef.push();
     * newMessageRef.set({
     *   'user_id': 'ada',
     *   'text': 'The Analytical Engine weaves algebraical patterns just as the Jacquard loom weaves flowers and leaves.'
     * });
     * // We've appended a new message to the message_list location.
     * var path = newMessageRef.toString();
     * // path will be something like
     * // 'https://sample-app.firebaseio.com/message_list/-IKo28nwJLH0Nc5XeFmj'
     * ```
     *
     * @param value Optional value to be written at the generated location.
     * @param onComplete Callback called when write to server is
     *   complete.
     * @return Combined `Promise` and `Reference`; resolves when write is complete, but can be
     *   used immediately as the `Reference` to the child location.
     */
    push(
      value?: any,
      onComplete?: (a: Error | null) => any
    ): firebase.database.ThenableReference;
    /**
     * Removes the data at this Database location.
     *
     * Any data at child locations will also be deleted.
     *
     * The effect of the remove will be visible immediately and the corresponding
     * event 'value' will be triggered. Synchronization of the remove to the
     * Firebase servers will also be started, and the returned Promise will resolve
     * when complete. If provided, the onComplete callback will be called
     * asynchronously after synchronization has finished.
     *
     * @example
     * ```javascript
     * var adaRef = firebase.database().ref('users/ada');
     * adaRef.remove()
     *   .then(function() {
     *     console.log("Remove succeeded.")
     *   })
     *   .catch(function(error) {
     *     console.log("Remove failed: " + error.message)
     *   });
     * ```
     *
     * @param onComplete Callback called when write to server is
     *   complete.
     * @return Resolves when remove on server is complete.
     */
    remove(onComplete?: (a: Error | null) => any): Promise<any>;
    /**
     * The root `Reference` of the Database.
     *
     * @example
     * ```javascript
     * // The root of a root reference is itself
     * var rootRef = firebase.database().ref();
     * // rootRef and rootRef.root represent the same location
     * ```
     *
     * @example
     * ```javascript
     * // The root of any non-root reference is the root location
     * var adaRef = firebase.database().ref("users/ada");
     * // rootRef and adaRef.root represent the same location
     * ```
     */
    root: firebase.database.Reference;
    /**
     * Writes data to this Database location.
     *
     * This will overwrite any data at this location and all child locations.
     *
     * The effect of the write will be visible immediately, and the corresponding
     * events ("value", "child_added", etc.) will be triggered. Synchronization of
     * the data to the Firebase servers will also be started, and the returned
     * Promise will resolve when complete. If provided, the `onComplete` callback
     * will be called asynchronously after synchronization has finished.
     *
     * Passing `null` for the new value is equivalent to calling `remove()`; namely,
     * all data at this location and all child locations will be deleted.
     *
     * `set()` will remove any priority stored at this location, so if priority is
     * meant to be preserved, you need to use `setWithPriority()` instead.
     *
     * Note that modifying data with `set()` will cancel any pending transactions
     * at that location, so extreme care should be taken if mixing `set()` and
     * `transaction()` to modify the same data.
     *
     * A single `set()` will generate a single "value" event at the location where
     * the `set()` was performed.
     *
     * @example
     * ```javascript
     * var adaNameRef = firebase.database().ref('users/ada/name');
     * adaNameRef.child('first').set('Ada');
     * adaNameRef.child('last').set('Lovelace');
     * // We've written 'Ada' to the Database location storing Ada's first name,
     * // and 'Lovelace' to the location storing her last name.
     * ```
     *
     * @example
     * ```javascript
     * adaNameRef.set({ first: 'Ada', last: 'Lovelace' });
     * // Exact same effect as the previous example, except we've written
     * // Ada's first and last name simultaneously.
     * ```
     *
     * @example
     * ```javascript
     * adaNameRef.set({ first: 'Ada', last: 'Lovelace' })
     *   .then(function() {
     *     console.log('Synchronization succeeded');
     *   })
     *   .catch(function(error) {
     *     console.log('Synchronization failed');
     *   });
     * // Same as the previous example, except we will also log a message
     * // when the data has finished synchronizing.
     * ```
     *
     * @param value The value to be written (string, number, boolean, object,
     *   array, or null).
     * @param onComplete Callback called when write to server is
     *   complete.
     * @return Resolves when write to server is complete.
     */
    set(value: any, onComplete?: (a: Error | null) => any): Promise<any>;
    /**
     * Sets a priority for the data at this Database location.
     *
     * Applications need not use priority but can order collections by
     * ordinary properties (see
     * {@link
     *  https://firebase.google.com/docs/database/web/lists-of-data#sorting_and_filtering_data
     *  Sorting and filtering data}).
     */
    setPriority(
      priority: string | number | null,
      onComplete: (a: Error | null) => any
    ): Promise<any>;
    /**
     * Writes data the Database location. Like `set()` but also specifies the
     * priority for that data.
     *
     * Applications need not use priority but can order collections by
     * ordinary properties (see
     * {@link
     *  https://firebase.google.com/docs/database/web/lists-of-data#sorting_and_filtering_data
     *  Sorting and filtering data}).
     */
    setWithPriority(
      newVal: any,
      newPriority: string | number | null,
      onComplete?: (a: Error | null) => any
    ): Promise<any>;
    /**
     * Atomically modifies the data at this location.
     *
     * Atomically modify the data at this location. Unlike a normal `set()`, which
     * just overwrites the data regardless of its previous value, `transaction()` is
     * used to modify the existing value to a new value, ensuring there are no
     * conflicts with other clients writing to the same location at the same time.
     *
     * To accomplish this, you pass `transaction()` an update function which is used
     * to transform the current value into a new value. If another client writes to
     * the location before your new value is successfully written, your update
     * function will be called again with the new current value, and the write will
     * be retried. This will happen repeatedly until your write succeeds without
     * conflict or you abort the transaction by not returning a value from your
     * update function.
     *
     * Note: Modifying data with `set()` will cancel any pending transactions at
     * that location, so extreme care should be taken if mixing `set()` and
     * `transaction()` to update the same data.
     *
     * Note: When using transactions with Security and Firebase Rules in place, be
     * aware that a client needs `.read` access in addition to `.write` access in
     * order to perform a transaction. This is because the client-side nature of
     * transactions requires the client to read the data in order to transactionally
     * update it.
     *
     * @example
     * ```javascript
     * // Increment Ada's rank by 1.
     * var adaRankRef = firebase.database().ref('users/ada/rank');
     * adaRankRef.transaction(function(currentRank) {
     *   // If users/ada/rank has never been set, currentRank will be `null`.
     *   return currentRank + 1;
     * });
     * ```
     *
     * @example
     * ```javascript
     * // Try to create a user for ada, but only if the user id 'ada' isn't
     * // already taken
     * var adaRef = firebase.database().ref('users/ada');
     * adaRef.transaction(function(currentData) {
     *   if (currentData === null) {
     *     return { name: { first: 'Ada', last: 'Lovelace' } };
     *   } else {
     *     console.log('User ada already exists.');
     *     return; // Abort the transaction.
     *   }
     * }, function(error, committed, snapshot) {
     *   if (error) {
     *     console.log('Transaction failed abnormally!', error);
     *   } else if (!committed) {
     *     console.log('We aborted the transaction (because ada already exists).');
     *   } else {
     *     console.log('User ada added!');
     *   }
     *   console.log("Ada's data: ", snapshot.val());
     * });
     * ```
     *
     * @param transactionUpdate A developer-supplied function which
     *   will be passed the current data stored at this location (as a JavaScript
     *   object). The function should return the new value it would like written (as
     *   a JavaScript object). If `undefined` is returned (i.e. you return with no
     *   arguments) the transaction will be aborted and the data at this location
     *   will not be modified.
     * @param onComplete A callback
     *   function that will be called when the transaction completes. The callback
     *   is passed three arguments: a possibly-null `Error`, a `boolean` indicating
     *   whether the transaction was committed, and a `DataSnapshot` indicating the
     *   final result. If the transaction failed abnormally, the first argument will
     *   be an `Error` object indicating the failure cause. If the transaction
     *   finished normally, but no data was committed because no data was returned
     *   from `transactionUpdate`, then second argument will be false. If the
     *   transaction completed and committed data to Firebase, the second argument
     *   will be true. Regardless, the third argument will be a `DataSnapshot`
     *   containing the resulting data in this location.
     * @param applyLocally By default, events are raised each time the
     *   transaction update function runs. So if it is run multiple times, you may
     *   see intermediate states. You can set this to false to suppress these
     *   intermediate states and instead wait until the transaction has completed
     *   before events are raised.
     * @return Returns a Promise that can optionally be used instead of the onComplete
     *   callback to handle success and failure.
     */
    transaction(
      transactionUpdate: (a: any) => any,
      onComplete?: (
        a: Error | null,
        b: boolean,
        c: firebase.database.DataSnapshot | null
      ) => any,
      applyLocally?: boolean
    ): Promise<any>;
    /**
     * Writes multiple values to the Database at once.
     *
     * The `values` argument contains multiple property-value pairs that will be
     * written to the Database together. Each child property can either be a simple
     * property (for example, "name") or a relative path (for example,
     * "name/first") from the current location to the data to update.
     *
     * As opposed to the `set()` method, `update()` can be use to selectively update
     * only the referenced properties at the current location (instead of replacing
     * all the child properties at the current location).
     *
     * The effect of the write will be visible immediately, and the corresponding
     * events ('value', 'child_added', etc.) will be triggered. Synchronization of
     * the data to the Firebase servers will also be started, and the returned
     * Promise will resolve when complete. If provided, the `onComplete` callback
     * will be called asynchronously after synchronization has finished.
     *
     * A single `update()` will generate a single "value" event at the location
     * where the `update()` was performed, regardless of how many children were
     * modified.
     *
     * Note that modifying data with `update()` will cancel any pending
     * transactions at that location, so extreme care should be taken if mixing
     * `update()` and `transaction()` to modify the same data.
     *
     * Passing `null` to `update()` will remove the data at this location.
     *
     * See
     * {@link
     *  https://firebase.googleblog.com/2015/09/introducing-multi-location-updates-and_86.html
     *  Introducing multi-location updates and more}.
     *
     * @example
     * ```javascript
     * var adaNameRef = firebase.database().ref('users/ada/name');
     * // Modify the 'first' and 'last' properties, but leave other data at
     * // adaNameRef unchanged.
     * adaNameRef.update({ first: 'Ada', last: 'Lovelace' });
     * ```
     *
     * @param values Object containing multiple values.
     * @param onComplete Callback called when write to server is
     *   complete.
     * @return Resolves when update on server is complete.
     */
    update(values: Object, onComplete?: (a: Error | null) => any): Promise<any>;
  }

  interface ThenableReference
    extends firebase.database.Reference,
      Promise<Reference> {}

  /**
   * Logs debugging information to the console.
   *
   * @example
   * ```javascript
   * // Enable logging
   * firebase.database.enableLogging(true);
   * ```
   *
   * @example
   * ```javascript
   * // Disable logging
   * firebase.database.enableLogging(false);
   * ```
   *
   * @example
   * ```javascript
   * // Enable logging across page refreshes
   * firebase.database.enableLogging(true, true);
   * ```
   *
   * @example
   * ```javascript
   * // Provide custom logger which prefixes log statements with "[FIREBASE]"
   * firebase.database.enableLogging(function(message) {
   *   console.log("[FIREBASE]", message);
   * });
   * ```
   *
   * @param logger Enables logging if `true`;
   *   disables logging if `false`. You can also provide a custom logger function
   *   to control how things get logged.
   * @param persistent Remembers the logging state between page
   *   refreshes if `true`.
   */
  function enableLogging(
    logger?: boolean | ((a: string) => any),
    persistent?: boolean
  ): any;
}

declare namespace firebase.database.ServerValue {
  /**
   * A placeholder value for auto-populating the current timestamp (time
   * since the Unix epoch, in milliseconds) as determined by the Firebase
   * servers.
   *
   * @example
   * ```javascript
   * var sessionsRef = firebase.database().ref("sessions");
   * sessionsRef.push({
   *   startedAt: firebase.database.ServerValue.TIMESTAMP
   * });
   * ```
   */
  var TIMESTAMP: Object;
}

/**
 * @webonly
 */
declare namespace firebase.messaging {
  /**
   * The Firebase Messaging service interface.
   *
   * Do not call this constructor directly. Instead, use
   * {@link firebase.messaging `firebase.messaging()`}.
   *
   * See
   * {@link
   *   https://firebase.google.com/docs/cloud-messaging/js/client
   *   Set Up a JavaScript Firebase Cloud Messaging Client App}
   * for a full guide on how to use the Firebase Messaging service.
   *
   */
  interface Messaging {
    /**
     * To forceably stop a registration token from being used, delete it
     * by calling this method.
     *
     * @param token The token to delete.
     * @return The promise resolves when the token has been
     *   successfully deleted.
     */
    deleteToken(token: string): Promise<boolean>;
    /**
     * After calling `requestPermission()` you can call this method to get an FCM
     * registration token that can be used to send push messages to this user.
     *
     * @return The promise resolves if an FCM token can
     *   be retrieved. This method returns null if the current origin does not have
     *   permission to show notifications.
     */
    getToken(): Promise<string | null>;
    /**
     * When a push message is received and the user is currently on a page
     * for your origin, the message is passed to the page and an `onMessage()`
     * event is dispatched with the payload of the push message.
     *
     * NOTE: These events are dispatched when you have called
     * `setBackgroundMessageHandler()` in your service worker.
     *
     * @param
     *     nextOrObserver This function, or observer object with `next` defined,
     *     is called when a message is received and the user is currently viewing your page.
     * @return To stop listening for messages
     *    execute this returned function.
     */
    onMessage(
      nextOrObserver: firebase.NextFn<any> | firebase.Observer<any>,
      error?: firebase.ErrorFn,
      completed?: firebase.CompleteFn
    ): firebase.Unsubscribe;
    /**
     * You should listen for token refreshes so your web app knows when FCM
     * has invalidated your existing token and you need to call `getToken()`
     * to get a new token.
     *
     * @param
     *     nextOrObserver This function, or observer object with `next` defined,
     *     is called when a token refresh has occurred.
     * @return To stop listening for token
     *   refresh events execute this returned function.
     */
    onTokenRefresh(
      nextOrObserver: firebase.NextFn<any> | firebase.Observer<any>,
      error?: firebase.ErrorFn,
      completed?: firebase.CompleteFn
    ): firebase.Unsubscribe;
    /**
     * Notification permissions are required to send a user push messages.
     * Calling this method displays the permission dialog to the user and
     * resolves if the permission is granted.
     *
     * @return The promise resolves if permission is
     *   granted. Otherwise, the promise is rejected with an error.
     *
     * @deprecated Use Notification.requestPermission() instead.
     * https://developer.mozilla.org/en-US/docs/Web/API/Notification/requestPermission
     */
    requestPermission(): Promise<void>;
    /**
     * FCM directs push messages to your web page's `onMessage()` callback
     * if the user currently has it open. Otherwise, it calls
     * your callback passed into `setBackgroundMessageHandler()`.
     *
     * Your callback should return a promise that, once resolved, has
     * shown a notification.
     *
     * @param callback The function to handle the push message.
     */
    setBackgroundMessageHandler(
      callback: (payload: any) => Promise<any> | void
    ): void;
    /**
     * To use your own service worker for receiving push messages, you
     * can pass in your service worker registration in this method.
     *
     * @param registration The service worker
     *   registration you wish to use for push messaging.
     */
    useServiceWorker(registration: ServiceWorkerRegistration): void;
    usePublicVapidKey(b64PublicKey: string): void;
  }

  function isSupported(): boolean;
}

/**
 * @webonly
 */
declare namespace firebase.storage {
  /**
   * The full set of object metadata, including read-only properties.
   */
  interface FullMetadata extends firebase.storage.UploadMetadata {
    /**
     * The bucket this object is contained in.
     */
    bucket: string;
    /**
     * @deprecated
     * Use Reference.getDownloadURL instead. This property will be removed in a
     * future release.
     */
    downloadURLs: string[];
    /**
     * The full path of this object.
     */
    fullPath: string;
    /**
     * The object's generation.
     * @see {@link https://cloud.google.com/storage/docs/generations-preconditions}
     */
    generation: string;
    /**
     * The object's metageneration.
     * @see {@link https://cloud.google.com/storage/docs/generations-preconditions}
     */
    metageneration: string;
    /**
     * The short name of this object, which is the last component of the full path.
     * For example, if fullPath is 'full/path/image.png', name is 'image.png'.
     */
    name: string;
    /**
     * The size of this object, in bytes.
     */
    size: number;
    /**
     * A date string representing when this object was created.
     */
    timeCreated: string;
    /**
     * A date string representing when this object was last updated.
     */
    updated: string;
  }

  /**
   * Represents a reference to a Google Cloud Storage object. Developers can
   * upload, download, and delete objects, as well as get/set object metadata.
   */
  interface Reference {
    /**
     * The name of the bucket containing this reference's object.
     */
    bucket: string;
    /**
     * Returns a reference to a relative path from this reference.
     * @param path The relative path from this reference.
     *     Leading, trailing, and consecutive slashes are removed.
     * @return The reference to the given path.
     */
    child(path: string): firebase.storage.Reference;
    /**
     * Deletes the object at this reference's location.
     * @return A Promise that resolves if the deletion
     *     succeeded and rejects if it failed, including if the object didn't exist.
     */
    delete(): Promise<any>;
    /**
     * The full path of this object.
     */
    fullPath: string;
    /**
     * Fetches a long lived download URL for this object.
     * @return A Promise that resolves with the download
     *     URL or rejects if the fetch failed, including if the object did not
     *     exist.
     */
    getDownloadURL(): Promise<any>;
    /**
     * Fetches metadata for the object at this location, if one exists.
     * @return A Promise that
     *     resolves with the metadata, or rejects if the fetch failed, including if
     *     the object did not exist.
     */
    getMetadata(): Promise<any>;
    /**
     * The short name of this object, which is the last component of the full path.
     * For example, if fullPath is 'full/path/image.png', name is 'image.png'.
     */
    name: string;
    /**
     * A reference pointing to the parent location of this reference, or null if
     * this reference is the root.
     */
    parent: firebase.storage.Reference | null;
    /**
     * Uploads data to this reference's location.
     * @param data The data to upload.
     * @param metadata Metadata for the newly
     *     uploaded object.
     * @return An object that can be used to monitor
     *     and manage the upload.
     */
    put(
      data: Blob | Uint8Array | ArrayBuffer,
      metadata?: firebase.storage.UploadMetadata
    ): firebase.storage.UploadTask;
    /**
     * Uploads string data to this reference's location.
     * @param data The string to upload.
     * @param format The format of the string to
     *     upload.
     * @param metadata Metadata for the newly
     *     uploaded object.
     * @throws If the format is not an allowed format, or if the given string
     *     doesn't conform to the specified format.
     */
    putString(
      data: string,
      format?: firebase.storage.StringFormat,
      metadata?: firebase.storage.UploadMetadata
    ): firebase.storage.UploadTask;
    /**
     * A reference to the root of this reference's bucket.
     */
    root: firebase.storage.Reference;
    /**
     * The storage service associated with this reference.
     */
    storage: firebase.storage.Storage;
    /**
     * Returns a gs:// URL for this object in the form
     *   `gs://<bucket>/<path>/<to>/<object>`
     * @return The gs:// URL.
     */
    toString(): string;
    /**
     * Updates the metadata for the object at this location, if one exists.
     * @param metadata The new metadata.
     *     Setting a property to 'null' removes it on the server, while leaving
     *     a property as 'undefined' has no effect.
     * @return A Promise that
     *     resolves with the full updated metadata or rejects if the updated failed,
     *     including if the object did not exist.
     */
    updateMetadata(metadata: firebase.storage.SettableMetadata): Promise<any>;
    /**
     * List all items (files) and prefixes (folders) under this storage reference.
     *
     * This is a helper method for calling `list()` repeatedly until there are
     * no more results. The default pagination size is 1000.
     *
     * Note: The results may not be consistent if objects are changed while this
     * operation is running.
     *
     * Warning: `listAll` may potentially consume too many resources if there are
     * too many results.
     *
     * @return A Promise that resolves with all the items and prefixes under
     *      the current storage reference. `prefixes` contains references to
     *      sub-directories and `items` contains references to objects in this
     *      folder. `nextPageToken` is never returned.
     */
    listAll(): Promise<ListResult>;
    /**
     * List items (files) and prefixes (folders) under this storage reference.
     *
     * List API is only available for Firebase Rules Version 2.
     *
     * GCS is a key-blob store. Firebase Storage imposes the semantic of '/'
     * delimited folder structure.
     * Refer to GCS's List API if you want to learn more.
     *
     * To adhere to Firebase Rules's Semantics, Firebase Storage does not
     * support objects whose paths end with "/" or contain two consecutive
     * "/"s. Firebase Storage List API will filter these unsupported objects.
     * `list()` may fail if there are too many unsupported objects in the bucket.
     *
     * @param options See `ListOptions` for details.
     * @return A Promise that resolves with the items and prefixes.
     *      `prefixes` contains references to sub-folders and `items`
     *      contains references to objects in this folder. `nextPageToken`
     *      can be used to get the rest of the results.
     */
    list(options?: ListOptions): Promise<ListResult>;
  }

  /**
   * Result returned by list().
   */
  interface ListResult {
    /**
     * References to prefixes (sub-folders). You can call list() on them to
     * get its contents.
     *
     * Folders are implicit based on '/' in the object paths.
     * For example, if a bucket has two objects '/a/b/1' and '/a/b/2', list('/a')
     * will return '/a/b' as a prefix.
     */
    prefixes: Reference[];
    /**
     * Objects in this directory.
     * You can call getMetadate() and getDownloadUrl() on them.
     */
    items: Reference[];
    /**
     * If set, there might be more results for this list. Use this token to resume the list.
     */
    nextPageToken: string | null;
  }

  /**
   * The options `list()` accepts.
   */
  interface ListOptions {
    /**
     * If set, limits the total number of `prefixes` and `items` to return.
     * The default and maximum maxResults is 1000.
     */
    maxResults?: number | null;
    /**
     * The `nextPageToken` from a previous call to `list()`. If provided,
     * listing is resumed from the previous position.
     */
    pageToken?: string | null;
  }

  /**
   * Object metadata that can be set at any time.
   */
  interface SettableMetadata {
    /**
     * Served as the 'Cache-Control' header on object download.
     */
    cacheControl?: string | null;
    contentDisposition?: string | null;
    /**
     * Served as the 'Content-Encoding' header on object download.
     */
    contentEncoding?: string | null;
    /**
     * Served as the 'Content-Language' header on object download.
     */
    contentLanguage?: string | null;
    /**
     * Served as the 'Content-Type' header on object download.
     */
    contentType?: string | null;
    /**
     * Additional user-defined custom metadata.
     */
    customMetadata?: {
      [/* warning: coerced from ? */ key: string]: string;
    } | null;
  }

  /**
   * The Firebase Storage service interface.
   *
   * Do not call this constructor directly. Instead, use
   * {@link firebase.storage `firebase.storage()`}.
   *
   * See
   * {@link
   *   https://firebase.google.com/docs/storage/web/start/
   *   Get Started on Web}
   * for a full guide on how to use the Firebase Storage service.
   */
  interface Storage {
    /**
     * The {@link firebase.app.App app} associated with the `Storage` service
     * instance.
     *
     * @example
     * ```javascript
     * var app = storage.app;
     * ```
     */
    app: firebase.app.App;
    /**
     * The maximum time to retry operations other than uploads or downloads in
     * milliseconds.
     */
    maxOperationRetryTime: number;
    /**
     * The maximum time to retry uploads in milliseconds.
     */
    maxUploadRetryTime: number;
    /**
     * Returns a reference for the given path in the default bucket.
     * @param path A relative path to initialize the reference with,
     *     for example `path/to/image.jpg`. If not passed, the returned reference
     *     points to the bucket root.
     * @return A reference for the given path.
     */
    ref(path?: string): firebase.storage.Reference;
    /**
     * Returns a reference for the given absolute URL.
     * @param url A URL in the form: <br />
     *     1) a gs:// URL, for example `gs://bucket/files/image.png` <br />
     *     2) a download URL taken from object metadata. <br />
     *     @see {@link firebase.storage.FullMetadata.prototype.downloadURLs}
     * @return A reference for the given URL.
     */
    refFromURL(url: string): firebase.storage.Reference;
    /**
     * @param time The new maximum operation retry time in milliseconds.
     * @see {@link firebase.storage.Storage.prototype.maxOperationRetryTime}
     */
    setMaxOperationRetryTime(time: number): any;
    /**
     * @param time The new maximum upload retry time in milliseconds.
     * @see {@link firebase.storage.Storage.prototype.maxUploadRetryTime}
     */
    setMaxUploadRetryTime(time: number): any;
  }

  /**
   * @enum {string}
   * An enumeration of the possible string formats for upload.
   */
  type StringFormat = string;
  var StringFormat: {
    /**
     * Indicates the string should be interpreted as base64-encoded data.
     * Padding characters (trailing '='s) are optional.
     * Example: The string 'rWmO++E6t7/rlw==' becomes the byte sequence
     * ad 69 8e fb e1 3a b7 bf eb 97
     */
    BASE64: StringFormat;
    /**
     * Indicates the string should be interpreted as base64url-encoded data.
     * Padding characters (trailing '='s) are optional.
     * Example: The string 'rWmO--E6t7_rlw==' becomes the byte sequence
     * ad 69 8e fb e1 3a b7 bf eb 97
     */
    BASE64URL: StringFormat;
    /**
     * Indicates the string is a data URL, such as one obtained from
     * canvas.toDataURL().
     * Example: the string 'data:application/octet-stream;base64,aaaa'
     * becomes the byte sequence
     * 69 a6 9a
     * (the content-type "application/octet-stream" is also applied, but can
     * be overridden in the metadata object).
     */
    DATA_URL: StringFormat;
    /**
     * Indicates the string should be interpreted "raw", that is, as normal text.
     * The string will be interpreted as UTF-16, then uploaded as a UTF-8 byte
     * sequence.
     * Example: The string 'Hello! \ud83d\ude0a' becomes the byte sequence
     * 48 65 6c 6c 6f 21 20 f0 9f 98 8a
     */
    RAW: StringFormat;
  };

  /**
   * An event that is triggered on a task.
   * @enum {string}
   * @see {@link firebase.storage.UploadTask.prototype.on}
   */
  type TaskEvent = string;
  var TaskEvent: {
    /**
     * For this event,
     * <ul>
     *   <li>The `next` function is triggered on progress updates and when the
     *       task is paused/resumed with a
     *       {@link firebase.storage.UploadTaskSnapshot} as the first
     *       argument.</li>
     *   <li>The `error` function is triggered if the upload is canceled or fails
     *       for another reason.</li>
     *   <li>The `complete` function is triggered if the upload completes
     *       successfully.</li>
     * </ul>
     */
    STATE_CHANGED: TaskEvent;
  };

  /**
   * Represents the current state of a running upload.
   * @enum {string}
   */
  type TaskState = string;
  var TaskState: {
    CANCELED: TaskState;
    ERROR: TaskState;
    PAUSED: TaskState;
    RUNNING: TaskState;
    SUCCESS: TaskState;
  };

  /**
   * Object metadata that can be set at upload.
   */
  interface UploadMetadata extends firebase.storage.SettableMetadata {
    /**
     * A Base64-encoded MD5 hash of the object being uploaded.
     */
    md5Hash?: string | null;
  }

  /**
   * Represents the process of uploading an object. Allows you to monitor and
   * manage the upload.
   */
  interface UploadTask {
    /**
     * Cancels a running task. Has no effect on a complete or failed task.
     * @return True if the cancel had an effect.
     */
    cancel(): boolean;
    /**
     * Equivalent to calling `then(null, onRejected)`.
     */
    catch(onRejected: (a: Error) => any): Promise<any>;
    /**
     * Listens for events on this task.
     *
     * Events have three callback functions (referred to as `next`, `error`, and
     * `complete`).
     *
     * If only the event is passed, a function that can be used to register the
     * callbacks is returned. Otherwise, the callbacks are passed after the event.
     *
     * Callbacks can be passed either as three separate arguments <em>or</em> as the
     * `next`, `error`, and `complete` properties of an object. Any of the three
     * callbacks is optional, as long as at least one is specified. In addition,
     * when you add your callbacks, you get a function back. You can call this
     * function to unregister the associated callbacks.
     *
     * @example **Pass callbacks separately or in an object.**
     * ```javascript
     * var next = function(snapshot) {};
     * var error = function(error) {};
     * var complete = function() {};
     *
     * // The first example.
     * uploadTask.on(
     *     firebase.storage.TaskEvent.STATE_CHANGED,
     *     next,
     *     error,
     *     complete);
     *
     * // This is equivalent to the first example.
     * uploadTask.on(firebase.storage.TaskEvent.STATE_CHANGED, {
     *   'next': next,
     *   'error': error,
     *   'complete': complete
     * });
     *
     * // This is equivalent to the first example.
     * var subscribe = uploadTask.on(firebase.storage.TaskEvent.STATE_CHANGED);
     * subscribe(next, error, complete);
     *
     * // This is equivalent to the first example.
     * var subscribe = uploadTask.on(firebase.storage.TaskEvent.STATE_CHANGED);
     * subscribe({
     *   'next': next,
     *   'error': error,
     *   'complete': complete
     * });
     * ```
     *
     * @example **Any callback is optional.**
     * ```javascript
     * // Just listening for completion, this is legal.
     * uploadTask.on(
     *     firebase.storage.TaskEvent.STATE_CHANGED,
     *     null,
     *     null,
     *     function() {
     *       console.log('upload complete!');
     *     });
     *
     * // Just listening for progress/state changes, this is legal.
     * uploadTask.on(firebase.storage.TaskEvent.STATE_CHANGED, function(snapshot) {
     *   var percent = snapshot.bytesTransferred / snapshot.totalBytes * 100;
     *   console.log(percent + "% done");
     * });
     *
     * // This is also legal.
     * uploadTask.on(firebase.storage.TaskEvent.STATE_CHANGED, {
     *   'complete': function() {
     *     console.log('upload complete!');
     *   }
     * });
     * ```
     *
     * @example **Use the returned function to remove callbacks.**
     * ```javascript
     * var unsubscribe = uploadTask.on(
     *     firebase.storage.TaskEvent.STATE_CHANGED,
     *     function(snapshot) {
     *       var percent = snapshot.bytesTransferred / snapshot.totalBytes * 100;
     *       console.log(percent + "% done");
     *       // Stop after receiving one update.
     *       unsubscribe();
     *     });
     *
     * // This code is equivalent to the above.
     * var handle = uploadTask.on(firebase.storage.TaskEvent.STATE_CHANGED);
     * unsubscribe = handle(function(snapshot) {
     *   var percent = snapshot.bytesTransferred / snapshot.totalBytes * 100;
     *   console.log(percent + "% done");
     *   // Stop after receiving one update.
     *   unsubscribe();
     * });
     * ```
     *
     * @param event The event to listen for.
     * @param nextOrObserver
     *     The `next` function, which gets called for each item in
     *     the event stream, or an observer object with some or all of these three
     *     properties (`next`, `error`, `complete`).
     * @param error A function that gets called with an Error
     *     if the event stream ends due to an error.
     * @param complete A function that gets called if the
     *     event stream ends normally.
     * @return
     *     If only the event argument is passed, returns a function you can use to
     *     add callbacks (see the examples above). If more than just the event
     *     argument is passed, returns a function you can call to unregister the
     *     callbacks.
     */
    on(
      event: firebase.storage.TaskEvent,
      nextOrObserver?:
        | firebase.Observer<UploadTaskSnapshot>
        | null
        | ((a: UploadTaskSnapshot) => any),
      error?: ((a: Error) => any) | null,
      complete?: (firebase.Unsubscribe) | null
    ): Function;
    /**
     * Pauses a running task. Has no effect on a paused or failed task.
     * @return True if the pause had an effect.
     */
    pause(): boolean;
    /**
     * Resumes a paused task. Has no effect on a running or failed task.
     * @return True if the resume had an effect.
     */
    resume(): boolean;
    /**
     * A snapshot of the current task state.
     */
    snapshot: firebase.storage.UploadTaskSnapshot;
    /**
     * This object behaves like a Promise, and resolves with its snapshot data when
     * the upload completes.
     * @param onFulfilled
     *     The fulfillment callback. Promise chaining works as normal.
     * @param onRejected The rejection callback.
     */
    then(
      onFulfilled?: ((a: firebase.storage.UploadTaskSnapshot) => any) | null,
      onRejected?: ((a: Error) => any) | null
    ): Promise<any>;
  }

  /**
   * Holds data about the current state of the upload task.
   */
  interface UploadTaskSnapshot {
    /**
     * The number of bytes that have been successfully uploaded so far.
     */
    bytesTransferred: number;
    /**
     * @deprecated
     * Use Reference.getDownloadURL instead. This property will be removed in a
     * future release.
     */
    downloadURL: string | null;
    /**
     * Before the upload completes, contains the metadata sent to the server.
     * After the upload completes, contains the metadata sent back from the server.
     */
    metadata: firebase.storage.FullMetadata;
    /**
     * The reference that spawned this snapshot's upload task.
     */
    ref: firebase.storage.Reference;
    /**
     * The current state of the task.
     */
    state: firebase.storage.TaskState;
    /**
     * The task of which this is a snapshot.
     */
    task: firebase.storage.UploadTask;
    /**
     * The total number of bytes to be uploaded.
     */
    totalBytes: number;
  }
}

declare namespace firebase.firestore {
  /**
   * Document data (for use with `DocumentReference.set()`) consists of fields
   * mapped to values.
   */
  export type DocumentData = { [field: string]: any };

  /**
   * Update data (for use with `DocumentReference.update()`) consists of field
   * paths (e.g. 'foo' or 'foo.baz') mapped to values. Fields that contain dots
   * reference nested fields within the document.
   */
  export type UpdateData = { [fieldPath: string]: any };

  /**
   * Constant used to indicate the LRU garbage collection should be disabled.
   * Set this value as the `cacheSizeBytes` on the settings passed to the
   * `Firestore` instance.
   */
  export const CACHE_SIZE_UNLIMITED: number;

  /**
   * Specifies custom configurations for your Cloud Firestore instance.
   * You must set these before invoking any other methods.
   */
  export interface Settings {
    /** The hostname to connect to. */
    host?: string;
    /** Whether to use SSL when connecting. */
    ssl?: boolean;

    /**
     * Specifies whether to use `Timestamp` objects for timestamp fields in
     * `DocumentSnapshot`s. This is enabled by default and should not be
     * disabled.
     *
     * Previously, Firestore returned timestamp fields as `Date` but `Date`
     * only supports millisecond precision, which leads to truncation and
     * causes unexpected behavior when using a timestamp from a snapshot as a
     * part of a subsequent query.
     *
     * So now Firestore returns `Timestamp` values instead of `Date`, avoiding
     * this kind of problem.
     *
     * To opt into the old behavior of returning `Date` objects, you can
     * temporarily set `timestampsInSnapshots` to false.
     *
     * @deprecated This setting will be removed in a future release. You should
     * update your code to expect `Timestamp` objects and stop using the
     * `timestampsInSnapshots` setting.
     */
    timestampsInSnapshots?: boolean;

    /**
     * An approximate cache size threshold for the on-disk data. If the cache grows beyond this
     * size, Firestore will start removing data that hasn't been recently used. The size is not a
     * guarantee that the cache will stay below that size, only that if the cache exceeds the given
     * size, cleanup will be attempted.
     *
     * The default value is 40 MB. The threshold must be set to at least 1 MB, and can be set to
     * CACHE_SIZE_UNLIMITED to disable garbage collection.
     */
    cacheSizeBytes?: number;

    /**
     * Forces the SDK’s underlying network transport (WebChannel) to use
     * long-polling. Each response from the backend will be closed immediately
     * after the backend sends data (by default responses are kept open in
     * case the backend has more data to send). This avoids incompatibility
     * issues with certain proxies, antivirus software, etc. that incorrectly
     * buffer traffic indefinitely. Use of this option will cause some
     * performance degradation though.
     *
     * This setting may be removed in a future release. If you find yourself
     * using it to work around a specific network reliability issue, please
     * tell us about it in
     * https://github.com/firebase/firebase-js-sdk/issues/1674.
     *
     * @webonly
     */
    experimentalForceLongPolling?: boolean;
  }

  /**
   * Settings that can be passed to Firestore.enablePersistence() to configure
   * Firestore persistence.
   */
  export interface PersistenceSettings {
    /**
     * Whether to synchronize the in-memory state of multiple tabs. Setting this
     * to 'true' in all open tabs enables shared access to local persistence,
     * shared execution of queries and latency-compensated local document updates
     * across all connected instances.
     *
     * To enable this mode, `synchronizeTabs:true` needs to be set globally in all
     * active tabs. If omitted or set to 'false', `enablePersistence()` will fail
     * in all but the first tab.
     */
    synchronizeTabs?: boolean;

    /**
     * Whether to synchronize the in-memory state of multiple tabs. Setting this
     * to 'true' in all open tabs enables shared access to local persistence,
     * shared execution of queries and latency-compensated local document updates
     * across all connected instances.
     *
     * @deprecated This setting is deprecated. To enabled synchronization between
     * multiple tabs, please use `synchronizeTabs: true` instead.
     */
    experimentalTabSynchronization?: boolean;
  }

  export type LogLevel = 'debug' | 'error' | 'silent';

  /**
   * Sets the verbosity of Cloud Firestore logs (debug, error, or silent).
   *
   * @param logLevel
   *   The verbosity you set for activity and error logging. Can be any of
   *   the following values:
   *
   *   <ul>
   *     <li><code>debug</code> for the most verbose logging level, primarily for
   *     dubugging.</li>
   *     <li><code>error</code> to log errors only.</li>
   *     <li><code>silent</code> to turn off logging.</li>
   *   </ul>
   */
  export function setLogLevel(logLevel: LogLevel): void;

  /**
   * The Cloud Firestore service interface.
   *
   * Do not call this constructor directly. Instead, use
   * {@link firebase.firestore `firebase.firestore()`}.
   */
  export class Firestore {
    private constructor();
    /**
     * Specifies custom settings to be used to configure the `Firestore`
     * instance. Must be set before invoking any other methods.
     *
     * @param settings The settings to use.
     */
    settings(settings: Settings): void;

    /**
     * Attempts to enable persistent storage, if possible.
     *
     * Must be called before any other methods (other than settings() and
     * clearPersistence()).
     *
     * If this fails, enablePersistence() will reject the promise it returns.
     * Note that even after this failure, the firestore instance will remain
     * usable, however offline persistence will be disabled.
     *
     * There are several reasons why this can fail, which can be identified by
     * the `code` on the error.
     *
     *   * failed-precondition: The app is already open in another browser tab.
     *   * unimplemented: The browser is incompatible with the offline
     *     persistence implementation.
     *
     * @param settings Optional settings object to configure persistence.
     * @return A promise that represents successfully enabling persistent
     * storage.
     */
    enablePersistence(settings?: PersistenceSettings): Promise<void>;

    /**
     * Gets a `CollectionReference` instance that refers to the collection at
     * the specified path.
     *
     * @param collectionPath A slash-separated path to a collection.
     * @return The `CollectionReference` instance.
     */
    collection(collectionPath: string): CollectionReference;

    /**
     * Gets a `DocumentReference` instance that refers to the document at the
     * specified path.
     *
     * @param documentPath A slash-separated path to a document.
     * @return The `DocumentReference` instance.
     */
    doc(documentPath: string): DocumentReference;

    /**
     * Creates and returns a new Query that includes all documents in the
     * database that are contained in a collection or subcollection with the
     * given collectionId.
     *
     * @param collectionId Identifies the collections to query over. Every
     * collection or subcollection with this ID as the last segment of its path
     * will be included. Cannot contain a slash.
     * @return The created Query.
     */
    collectionGroup(collectionId: string): Query;

    /**
     * Executes the given `updateFunction` and then attempts to commit the changes
     * applied within the transaction. If any document read within the transaction
     * has changed, Cloud Firestore retries the `updateFunction`. If it fails to
     * commit after 5 attempts, the transaction fails.
     *
     * The maximum number of writes allowed in a single transaction is 500, but
     * note that each usage of `FieldValue.serverTimestamp()`,
     * `FieldValue.arrayUnion()`, `FieldValue.arrayRemove()`, or
     * `FieldValue.increment()` inside a transaction counts as an additional write.
     *
     * @param updateFunction
     *   The function to execute within the transaction context.
     *
     * @return
     *   If the transaction completed successfully or was explicitly aborted
     *   (the `updateFunction` returned a failed promise),
     *   the promise returned by the updateFunction is returned here. Else, if the
     *   transaction failed, a rejected promise with the corresponding failure
     *   error will be returned.
     */
    runTransaction<T>(
      updateFunction: (transaction: Transaction) => Promise<T>
    ): Promise<T>;

    /**
     * Creates a write batch, used for performing multiple writes as a single
     * atomic operation. The maximum number of writes allowed in a single WriteBatch
     * is 500, but note that each usage of `FieldValue.serverTimestamp()`,
     * `FieldValue.arrayUnion()`, `FieldValue.arrayRemove()`, or
     * `FieldValue.increment()` inside a WriteBatch counts as an additional write.
     *
     * @return
     *   A `WriteBatch` that can be used to atomically execute multiple writes.
     */
    batch(): WriteBatch;

    /**
     * The {@link firebase.app.App app} associated with this `Firestore` service
     * instance.
     */
    app: firebase.app.App;

    /**
     * Clears the persistent storage. This includes pending writes and cached
     * documents.
     *
     * Must be called while the firestore instance is not started (after the app is
     * shutdown or when the app is first initialized). On startup, this method
     * must be called before other methods (other than settings()). If the
     * firestore instance is still running, the promise will be rejected with
     * the error code of `failed-precondition`.
     *
     * Note: clearPersistence() is primarily intended to help write reliable
     * tests that use Firestore. It uses the most efficient mechanism possible
     * for dropping existing data but does not attempt to securely overwrite or
     * otherwise make cached data unrecoverable. For applications that are
     * sensitive to the disclosure of cache data in between user sessions we
     * strongly recommend not to enable persistence in the first place.
     *
     * @return A promise that is resolved once the persistent storage has been
     * cleared. Otherwise, the promise is rejected with an error.
     */
    clearPersistence(): Promise<void>;

    /**
     * Re-enables use of the network for this Firestore instance after a prior
     * call to {@link firebase.firestore.Firestore.disableNetwork
     * `disableNetwork()`}.
     *
     * @return A promise that is resolved once the network has been
     *   enabled.
     */
    enableNetwork(): Promise<void>;

    /**
     * Disables network usage for this instance. It can be re-enabled via
     * {@link firebase.firestore.Firestore.enableNetwork `enableNetwork()`}. While
     * the network is disabled, any snapshot listeners or get() calls will return
     * results from cache, and any write operations will be queued until the network
     * is restored.
     *
     * @return A promise that is resolved once the network has been
     *   disabled.
     */
    disableNetwork(): Promise<void>;

    /**
     * @hidden
     */
    INTERNAL: { delete: () => Promise<void> };
  }

  /**
   * An immutable object representing a geo point in Firestore. The geo point
   * is represented as latitude/longitude pair.
   *
   * Latitude values are in the range of [-90, 90].
   * Longitude values are in the range of [-180, 180].
   */
  export class GeoPoint {
    /**
     * Creates a new immutable GeoPoint object with the provided latitude and
     * longitude values.
     * @param latitude The latitude as number between -90 and 90.
     * @param longitude The longitude as number between -180 and 180.
     */
    constructor(latitude: number, longitude: number);

    /**
     * The latitude of this GeoPoint instance.
     */
    readonly latitude: number;
    /**
     * The longitude of this GeoPoint instance.
     */
    readonly longitude: number;

    /**
     * Returns true if this `GeoPoint` is equal to the provided one.
     *
     * @param other The `GeoPoint` to compare against.
     * @return true if this `GeoPoint` is equal to the provided one.
     */
    isEqual(other: GeoPoint): boolean;
  }

  /**
   * A Timestamp represents a point in time independent of any time zone or
   * calendar, represented as seconds and fractions of seconds at nanosecond
   * resolution in UTC Epoch time.
   *
   * It is encoded using the Proleptic Gregorian
   * Calendar which extends the Gregorian calendar backwards to year one. It is
   * encoded assuming all minutes are 60 seconds long, i.e. leap seconds are
   * "smeared" so that no leap second table is needed for interpretation. Range is
   * from 0001-01-01T00:00:00Z to 9999-12-31T23:59:59.999999999Z.
   *
   * @see https://github.com/google/protobuf/blob/master/src/google/protobuf/timestamp.proto
   */
  export class Timestamp {
    /**
     * Creates a new timestamp with the current date, with millisecond precision.
     *
     * @return a new timestamp representing the current date.
     */
    static now(): Timestamp;

    /**
     * Creates a new timestamp from the given date.
     *
     * @param date The date to initialize the `Timestamp` from.
     * @return A new `Timestamp` representing the same point in time as the given
     *     date.
     */
    static fromDate(date: Date): Timestamp;

    /**
     * Creates a new timestamp from the given number of milliseconds.
     *
     * @param milliseconds Number of milliseconds since Unix epoch
     *     1970-01-01T00:00:00Z.
     * @return A new `Timestamp` representing the same point in time as the given
     *     number of milliseconds.
     */
    static fromMillis(milliseconds: number): Timestamp;

    /**
     * Creates a new timestamp.
     *
     * @param seconds The number of seconds of UTC time since Unix epoch
     *     1970-01-01T00:00:00Z. Must be from 0001-01-01T00:00:00Z to
     *     9999-12-31T23:59:59Z inclusive.
     * @param nanoseconds The non-negative fractions of a second at nanosecond
     *     resolution. Negative second values with fractions must still have
     *     non-negative nanoseconds values that count forward in time. Must be
     *     from 0 to 999,999,999 inclusive.
     */
    constructor(seconds: number, nanoseconds: number);

    readonly seconds: number;
    readonly nanoseconds: number;

    /**
     * Convert a Timestamp to a JavaScript `Date` object. This conversion causes
     * a loss of precision since `Date` objects only support millisecond precision.
     *
     * @return JavaScript `Date` object representing the same point in time as
     *     this `Timestamp`, with millisecond precision.
     */
    toDate(): Date;

    /**
     * Convert a timestamp to a numeric timestamp (in milliseconds since epoch).
     * This operation causes a loss of precision.
     *
     * @return The point in time corresponding to this timestamp, represented as
     *     the number of milliseconds since Unix epoch 1970-01-01T00:00:00Z.
     */
    toMillis(): number;

    /**
     * Returns true if this `Timestamp` is equal to the provided one.
     *
     * @param other The `Timestamp` to compare against.
     * @return true if this `Timestamp` is equal to the provided one.
     */
    isEqual(other: Timestamp): boolean;
  }

  /**
   * An immutable object representing an array of bytes.
   */
  export class Blob {
    private constructor();

    /**
     * Creates a new Blob from the given Base64 string, converting it to
     * bytes.
     *
     * @param base64
     *   The Base64 string used to create the Blob object.
     */
    static fromBase64String(base64: string): Blob;

    /**
     * Creates a new Blob from the given Uint8Array.
     *
     * @param array
     *   The Uint8Array used to create the Blob object.
     */
    static fromUint8Array(array: Uint8Array): Blob;

    /**
     * Returns the bytes of a Blob as a Base64-encoded string.
     *
     * @return
     *   The Base64-encoded string created from the Blob object.
     */
    public toBase64(): string;

    /**
     * Returns the bytes of a Blob in a new Uint8Array.
     *
     * @return
     *   The Uint8Array created from the Blob object.
     */
    public toUint8Array(): Uint8Array;

    /**
     * Returns true if this `Blob` is equal to the provided one.
     *
     * @param other The `Blob` to compare against.
     * @return true if this `Blob` is equal to the provided one.
     */
    isEqual(other: Blob): boolean;
  }

  /**
   * A reference to a transaction.
   * The `Transaction` object passed to a transaction's updateFunction provides
   * the methods to read and write data within the transaction context. See
   * `Firestore.runTransaction()`.
   */
  export class Transaction {
    private constructor();

    /**
     * Reads the document referenced by the provided `DocumentReference.`
     *
     * @param documentRef A reference to the document to be read.
     * @return A DocumentSnapshot for the read data.
     */
    get(documentRef: DocumentReference): Promise<DocumentSnapshot>;

    /**
     * Writes to the document referred to by the provided `DocumentReference`.
     * If the document does not exist yet, it will be created. If you pass
     * `SetOptions`, the provided data can be merged into the existing document.
     *
     * @param documentRef A reference to the document to be set.
     * @param data An object of the fields and values for the document.
     * @param options An object to configure the set behavior.
     * @return This `Transaction` instance. Used for chaining method calls.
     */
    set(
      documentRef: DocumentReference,
      data: DocumentData,
      options?: SetOptions
    ): Transaction;

    /**
     * Updates fields in the document referred to by the provided
     * `DocumentReference`. The update will fail if applied to a document that
     * does not exist.
     *
     * @param documentRef A reference to the document to be updated.
     * @param data An object containing the fields and values with which to
     * update the document. Fields can contain dots to reference nested fields
     * within the document.
     * @return This `Transaction` instance. Used for chaining method calls.
     */
    update(documentRef: DocumentReference, data: UpdateData): Transaction;

    /**
     * Updates fields in the document referred to by the provided
     * `DocumentReference`. The update will fail if applied to a document that
     * does not exist.
     *
     * Nested fields can be updated by providing dot-separated field path
     * strings or by providing FieldPath objects.
     *
     * @param documentRef A reference to the document to be updated.
     * @param field The first field to update.
     * @param value The first value.
     * @param moreFieldsAndValues Additional key/value pairs.
     * @return A Promise resolved once the data has been successfully written
     * to the backend (Note that it won't resolve while you're offline).
     */
    update(
      documentRef: DocumentReference,
      field: string | FieldPath,
      value: any,
      ...moreFieldsAndValues: any[]
    ): Transaction;

    /**
     * Deletes the document referred to by the provided `DocumentReference`.
     *
     * @param documentRef A reference to the document to be deleted.
     * @return This `Transaction` instance. Used for chaining method calls.
     */
    delete(documentRef: DocumentReference): Transaction;
  }

  /**
   * A write batch, used to perform multiple writes as a single atomic unit.
   *
   * A `WriteBatch` object can be acquired by calling `Firestore.batch()`. It
   * provides methods for adding writes to the write batch. None of the
   * writes will be committed (or visible locally) until `WriteBatch.commit()`
   * is called.
   *
   * Unlike transactions, write batches are persisted offline and therefore are
   * preferable when you don't need to condition your writes on read data.
   */
  export class WriteBatch {
    private constructor();

    /**
     * Writes to the document referred to by the provided `DocumentReference`.
     * If the document does not exist yet, it will be created. If you pass
     * `SetOptions`, the provided data can be merged into the existing document.
     *
     * @param documentRef A reference to the document to be set.
     * @param data An object of the fields and values for the document.
     * @param options An object to configure the set behavior.
     * @return This `WriteBatch` instance. Used for chaining method calls.
     */
    set(
      documentRef: DocumentReference,
      data: DocumentData,
      options?: SetOptions
    ): WriteBatch;

    /**
     * Updates fields in the document referred to by the provided
     * `DocumentReference`. The update will fail if applied to a document that
     * does not exist.
     *
     * @param documentRef A reference to the document to be updated.
     * @param data An object containing the fields and values with which to
     * update the document. Fields can contain dots to reference nested fields
     * within the document.
     * @return This `WriteBatch` instance. Used for chaining method calls.
     */
    update(documentRef: DocumentReference, data: UpdateData): WriteBatch;

    /**
     * Updates fields in the document referred to by this `DocumentReference`.
     * The update will fail if applied to a document that does not exist.
     *
     * Nested fields can be update by providing dot-separated field path strings
     * or by providing FieldPath objects.
     *
     * @param documentRef A reference to the document to be updated.
     * @param field The first field to update.
     * @param value The first value.
     * @param moreFieldsAndValues Additional key value pairs.
     * @return A Promise resolved once the data has been successfully written
     * to the backend (Note that it won't resolve while you're offline).
     */
    update(
      documentRef: DocumentReference,
      field: string | FieldPath,
      value: any,
      ...moreFieldsAndValues: any[]
    ): WriteBatch;

    /**
     * Deletes the document referred to by the provided `DocumentReference`.
     *
     * @param documentRef A reference to the document to be deleted.
     * @return This `WriteBatch` instance. Used for chaining method calls.
     */
    delete(documentRef: DocumentReference): WriteBatch;

    /**
     * Commits all of the writes in this write batch as a single atomic unit.
     *
     * @return A Promise resolved once all of the writes in the batch have been
     * successfully written to the backend as an atomic unit. Note that it won't
     * resolve while you're offline.
     */
    commit(): Promise<void>;
  }

  /**
   * An options object that can be passed to `DocumentReference.onSnapshot()`,
   * `Query.onSnapshot()` and `QuerySnapshot.docChanges()` to control which
   * types of changes to include in the result set.
   */
  export interface SnapshotListenOptions {
    /**
     * Include a change even if only the metadata of the query or of a document
     * changed. Default is false.
     */
    readonly includeMetadataChanges?: boolean;
  }

  /**
   * An options object that configures the behavior of `set()` calls in
   * {@link firebase.firestore.DocumentReference.set DocumentReference}, {@link
   * firebase.firestore.WriteBatch.set WriteBatch} and {@link
   * firebase.firestore.Transaction.set Transaction}. These calls can be
   * configured to perform granular merges instead of overwriting the target
   * documents in their entirety by providing a `SetOptions` with `merge: true`.
   */
  export interface SetOptions {
    /**
     * Changes the behavior of a set() call to only replace the values specified
     * in its data argument. Fields omitted from the set() call remain
     * untouched.
     */
    readonly merge?: boolean;

    /**
     * Changes the behavior of set() calls to only replace the specified field
     * paths. Any field path that is not specified is ignored and remains
     * untouched.
     */
    readonly mergeFields?: (string | FieldPath)[];
  }

  /**
   * An options object that configures the behavior of `get()` calls on
   * `DocumentReference` and `Query`. By providing a `GetOptions` object, these
   * methods can be configured to fetch results only from the server, only from
   * the local cache or attempt to fetch results from the server and fall back to
   * the cache (which is the default).
   */
  export interface GetOptions {
    /**
     * Describes whether we should get from server or cache.
     *
     * Setting to `default` (or not setting at all), causes Firestore to try to
     * retrieve an up-to-date (server-retrieved) snapshot, but fall back to
     * returning cached data if the server can't be reached.
     *
     * Setting to `server` causes Firestore to avoid the cache, generating an
     * error if the server cannot be reached. Note that the cache will still be
     * updated if the server request succeeds. Also note that latency-compensation
     * still takes effect, so any pending write operations will be visible in the
     * returned data (merged into the server-provided data).
     *
     * Setting to `cache` causes Firestore to immediately return a value from the
     * cache, ignoring the server completely (implying that the returned value
     * may be stale with respect to the value on the server.) If there is no data
     * in the cache to satisfy the `get()` call, `DocumentReference.get()` will
     * return an error and `QuerySnapshot.get()` will return an empty
     * `QuerySnapshot` with no documents.
     */
    readonly source?: 'default' | 'server' | 'cache';
  }

  /**
   * A `DocumentReference` refers to a document location in a Firestore database
   * and can be used to write, read, or listen to the location. The document at
   * the referenced location may or may not exist. A `DocumentReference` can
   * also be used to create a `CollectionReference` to a subcollection.
   */
  export class DocumentReference {
    private constructor();

    /**
     * The document's identifier within its collection.
     */
    readonly id: string;

    /**
     * The {@link firebase.firestore.Firestore} the document is in.
     * This is useful for performing transactions, for example.
     */
    readonly firestore: Firestore;

    /**
     * The Collection this `DocumentReference` belongs to.
     */
    readonly parent: CollectionReference;

    /**
     * A string representing the path of the referenced document (relative
     * to the root of the database).
     */
    readonly path: string;

    /**
     * Gets a `CollectionReference` instance that refers to the collection at
     * the specified path.
     *
     * @param collectionPath A slash-separated path to a collection.
     * @return The `CollectionReference` instance.
     */
    collection(collectionPath: string): CollectionReference;

    /**
     * Returns true if this `DocumentReference` is equal to the provided one.
     *
     * @param other The `DocumentReference` to compare against.
     * @return true if this `DocumentReference` is equal to the provided one.
     */
    isEqual(other: DocumentReference): boolean;

    /**
     * Writes to the document referred to by this `DocumentReference`. If the
     * document does not yet exist, it will be created. If you pass
     * `SetOptions`, the provided data can be merged into an existing document.
     *
     * @param data A map of the fields and values for the document.
     * @param options An object to configure the set behavior.
     * @return A Promise resolved once the data has been successfully written
     * to the backend (Note that it won't resolve while you're offline).
     */
    set(data: DocumentData, options?: SetOptions): Promise<void>;

    /**
     * Updates fields in the document referred to by this `DocumentReference`.
     * The update will fail if applied to a document that does not exist.
     *
     * @param data An object containing the fields and values with which to
     * update the document. Fields can contain dots to reference nested fields
     * within the document.
     * @return A Promise resolved once the data has been successfully written
     * to the backend (Note that it won't resolve while you're offline).
     */
    update(data: UpdateData): Promise<void>;

    /**
     * Updates fields in the document referred to by this `DocumentReference`.
     * The update will fail if applied to a document that does not exist.
     *
     * Nested fields can be updated by providing dot-separated field path
     * strings or by providing FieldPath objects.
     *
     * @param field The first field to update.
     * @param value The first value.
     * @param moreFieldsAndValues Additional key value pairs.
     * @return A Promise resolved once the data has been successfully written
     * to the backend (Note that it won't resolve while you're offline).
     */
    update(
      field: string | FieldPath,
      value: any,
      ...moreFieldsAndValues: any[]
    ): Promise<void>;

    /**
     * Deletes the document referred to by this `DocumentReference`.
     *
     * @return A Promise resolved once the document has been successfully
     * deleted from the backend (Note that it won't resolve while you're
     * offline).
     */
    delete(): Promise<void>;

    /**
     * Reads the document referred to by this `DocumentReference`.
     *
     * Note: By default, get() attempts to provide up-to-date data when possible
     * by waiting for data from the server, but it may return cached data or fail
     * if you are offline and the server cannot be reached. This behavior can be
     * altered via the `GetOptions` parameter.
     *
     * @param options An object to configure the get behavior.
     * @return A Promise resolved with a DocumentSnapshot containing the
     * current document contents.
     */
    get(options?: GetOptions): Promise<DocumentSnapshot>;

    /**
     * Attaches a listener for DocumentSnapshot events. You may either pass
     * individual `onNext` and `onError` callbacks or pass a single observer
     * object with `next` and `error` callbacks.
     *
     * NOTE: Although an `onCompletion` callback can be provided, it will
     * never be called because the snapshot stream is never-ending.
     *
     * @param observer A single object containing `next` and `error` callbacks.
     * @return An unsubscribe function that can be called to cancel
     * the snapshot listener.
     */
    onSnapshot(observer: {
      next?: (snapshot: DocumentSnapshot) => void;
      error?: (error: FirestoreError) => void;
      complete?: () => void;
    }): () => void;
    /**
     * Attaches a listener for DocumentSnapshot events. You may either pass
     * individual `onNext` and `onError` callbacks or pass a single observer
     * object with `next` and `error` callbacks.
     *
     * NOTE: Although an `onCompletion` callback can be provided, it will
     * never be called because the snapshot stream is never-ending.
     *
     * @param options Options controlling the listen behavior.
     * @param observer A single object containing `next` and `error` callbacks.
     * @return An unsubscribe function that can be called to cancel
     * the snapshot listener.
     */
    onSnapshot(
      options: SnapshotListenOptions,
      observer: {
        next?: (snapshot: DocumentSnapshot) => void;
        error?: (error: Error) => void;
        complete?: () => void;
      }
    ): () => void;
    /**
     * Attaches a listener for DocumentSnapshot events. You may either pass
     * individual `onNext` and `onError` callbacks or pass a single observer
     * object with `next` and `error` callbacks.
     *
     * NOTE: Although an `onCompletion` callback can be provided, it will
     * never be called because the snapshot stream is never-ending.
     *
     * @param onNext A callback to be called every time a new `DocumentSnapshot`
     * is available.
     * @param onError A callback to be called if the listen fails or is
     * cancelled. No further callbacks will occur.
     * @return An unsubscribe function that can be called to cancel
     * the snapshot listener.
     */
    onSnapshot(
      onNext: (snapshot: DocumentSnapshot) => void,
      onError?: (error: Error) => void,
      onCompletion?: () => void
    ): () => void;
    /**
     * Attaches a listener for DocumentSnapshot events. You may either pass
     * individual `onNext` and `onError` callbacks or pass a single observer
     * object with `next` and `error` callbacks.
     *
     * NOTE: Although an `onCompletion` callback can be provided, it will
     * never be called because the snapshot stream is never-ending.
     *
     * @param options Options controlling the listen behavior.
     * @param onNext A callback to be called every time a new `DocumentSnapshot`
     * is available.
     * @param onError A callback to be called if the listen fails or is
     * cancelled. No further callbacks will occur.
     * @return An unsubscribe function that can be called to cancel
     * the snapshot listener.
     */
    onSnapshot(
      options: SnapshotListenOptions,
      onNext: (snapshot: DocumentSnapshot) => void,
      onError?: (error: Error) => void,
      onCompletion?: () => void
    ): () => void;
  }

  /**
   * Options that configure how data is retrieved from a `DocumentSnapshot`
   * (e.g. the desired behavior for server timestamps that have not yet been set
   * to their final value).
   */
  export interface SnapshotOptions {
    /**
     * If set, controls the return value for server timestamps that have not yet
     * been set to their final value.
     *
     * By specifying 'estimate', pending server timestamps return an estimate
     * based on the local clock. This estimate will differ from the final value
     * and cause these values to change once the server result becomes available.
     *
     * By specifying 'previous', pending timestamps will be ignored and return
     * their previous value instead.
     *
     * If omitted or set to 'none', `null` will be returned by default until the
     * server value becomes available.
     */
    readonly serverTimestamps?: 'estimate' | 'previous' | 'none';
  }

  /**
   * Metadata about a snapshot, describing the state of the snapshot.
   */
  export interface SnapshotMetadata {
    /**
     * True if the snapshot contains the result of local writes (e.g. set() or
     * update() calls) that have not yet been committed to the backend.
     * If your listener has opted into metadata updates (via
     * `SnapshotListenOptions`) you will receive another
     * snapshot with `hasPendingWrites` equal to false once the writes have been
     * committed to the backend.
     */
    readonly hasPendingWrites: boolean;

    /**
     * True if the snapshot includes local writes (`set()` or
     * `update()` calls) that haven't been committed to the backend yet.
     * If your listener has opted into
     * metadata updates (via `SnapshotListenOptions`)
     * you will receive another snapshot with `fromCache` equal to false once
     * the client has received up-to-date data from the backend.
     */
    readonly fromCache: boolean;

    /**
     * Returns true if this `SnapshotMetadata` is equal to the provided one.
     *
     * @param other The `SnapshotMetadata` to compare against.
     * @return true if this `SnapshotMetadata` is equal to the provided one.
     */
    isEqual(other: SnapshotMetadata): boolean;
  }

  /**
   * A `DocumentSnapshot` contains data read from a document in your Firestore
   * database. The data can be extracted with `.data()` or `.get(<field>)` to
   * get a specific field.
   *
   * For a `DocumentSnapshot` that points to a non-existing document, any data
   * access will return 'undefined'. You can use the `exists` property to
   * explicitly verify a document's existence.
   */
  export class DocumentSnapshot {
    protected constructor();

    /**
     * Property of the `DocumentSnapshot` that signals whether or not the data
     * exists. True if the document exists.
     */
    readonly exists: boolean;
    /**
     * The `DocumentReference` for the document included in the `DocumentSnapshot`.
     */
    readonly ref: DocumentReference;
    /**
     * Property of the `DocumentSnapshot` that provides the document's ID.
     */
    readonly id: string;
    /**
     *  Metadata about the `DocumentSnapshot`, including information about its
     *  source and local modifications.
     */
    readonly metadata: SnapshotMetadata;

    /**
     * Retrieves all fields in the document as an Object. Returns 'undefined' if
     * the document doesn't exist.
     *
     * By default, `FieldValue.serverTimestamp()` values that have not yet been
     * set to their final value will be returned as `null`. You can override
     * this by passing an options object.
     *
     * @param options An options object to configure how data is retrieved from
     * the snapshot (e.g. the desired behavior for server timestamps that have
     * not yet been set to their final value).
     * @return An Object containing all fields in the document or 'undefined' if
     * the document doesn't exist.
     */
    data(options?: SnapshotOptions): DocumentData | undefined;

    /**
     * Retrieves the field specified by `fieldPath`. Returns `undefined` if the
     * document or field doesn't exist.
     *
     * By default, a `FieldValue.serverTimestamp()` that has not yet been set to
     * its final value will be returned as `null`. You can override this by
     * passing an options object.
     *
     * @param fieldPath The path (e.g. 'foo' or 'foo.bar') to a specific field.
     * @param options An options object to configure how the field is retrieved
     * from the snapshot (e.g. the desired behavior for server timestamps that have
     * not yet been set to their final value).
     * @return The data at the specified field location or undefined if no such
     * field exists in the document.
     */
    get(fieldPath: string | FieldPath, options?: SnapshotOptions): any;

    /**
     * Returns true if this `DocumentSnapshot` is equal to the provided one.
     *
     * @param other The `DocumentSnapshot` to compare against.
     * @return true if this `DocumentSnapshot` is equal to the provided one.
     */
    isEqual(other: DocumentSnapshot): boolean;
  }

  /**
   * A `QueryDocumentSnapshot` contains data read from a document in your
   * Firestore database as part of a query. The document is guaranteed to exist
   * and its data can be extracted with `.data()` or `.get(<field>)` to get a
   * specific field.
   *
   * A `QueryDocumentSnapshot` offers the same API surface as a
   * `DocumentSnapshot`. Since query results contain only existing documents, the
   * `exists` property will always be true and `data()` will never return
   * 'undefined'.
   */
  export class QueryDocumentSnapshot extends DocumentSnapshot {
    private constructor();

    /**
     * Retrieves all fields in the document as an Object.
     *
     * By default, `FieldValue.serverTimestamp()` values that have not yet been
     * set to their final value will be returned as `null`. You can override
     * this by passing an options object.
     *
     * @override
     * @param options An options object to configure how data is retrieved from
     * the snapshot (e.g. the desired behavior for server timestamps that have
     * not yet been set to their final value).
     * @return An Object containing all fields in the document.
     */
    data(options?: SnapshotOptions): DocumentData;
  }

  /**
   * The direction of a `Query.orderBy()` clause is specified as 'desc' or 'asc'
   * (descending or ascending).
   */
  export type OrderByDirection = 'desc' | 'asc';

  /**
   * Filter conditions in a `Query.where()` clause are specified using the
   * strings '<', '<=', '==', '>=', '>', and 'array-contains'.
   */
  // TODO(in-queries): Add 'array-contains-any' and 'in' once backend support
  // lands.
  export type WhereFilterOp = '<' | '<=' | '==' | '>=' | '>' | 'array-contains';

  /**
   * A `Query` refers to a Query which you can read or listen to. You can also
   * construct refined `Query` objects by adding filters and ordering.
   */
  export class Query {
    protected constructor();

    /**
     * The `Firestore` for the Firestore database (useful for performing
     * transactions, etc.).
     */
    readonly firestore: Firestore;

    /**
     * Creates and returns a new Query with the additional filter that documents
     * must contain the specified field and the value should satisfy the
     * relation constraint provided.
     *
     * @param fieldPath The path to compare
     * @param opStr The operation string (e.g "<", "<=", "==", ">", ">=").
     * @param value The value for comparison
     * @return The created Query.
     */
    where(
      fieldPath: string | FieldPath,
      opStr: WhereFilterOp,
      value: any
    ): Query;

    /**
     * Creates and returns a new Query that's additionally sorted by the
     * specified field, optionally in descending order instead of ascending.
     *
     * @param fieldPath The field to sort by.
     * @param directionStr Optional direction to sort by (`asc` or `desc`). If
     * not specified, order will be ascending.
     * @return The created Query.
     */
    orderBy(
      fieldPath: string | FieldPath,
      directionStr?: OrderByDirection
    ): Query;

    /**
     * Creates and returns a new Query where the results are limited to the
     * specified number of documents.
     *
     * @param limit The maximum number of items to return.
     * @return The created Query.
     */
    limit(limit: number): Query;

    /**
     * Creates and returns a new Query that starts at the provided document
     * (inclusive). The starting position is relative to the order of the query.
     * The document must contain all of the fields provided in the `orderBy` of
     * this query.
     *
     * @param snapshot The snapshot of the document to start at.
     * @return The created Query.
     */
    startAt(snapshot: DocumentSnapshot): Query;

    /**
     * Creates and returns a new Query that starts at the provided fields
     * relative to the order of the query. The order of the field values
     * must match the order of the order by clauses of the query.
     *
     * @param fieldValues The field values to start this query at, in order
     * of the query's order by.
     * @return The created Query.
     */
    startAt(...fieldValues: any[]): Query;

    /**
     * Creates and returns a new Query that starts after the provided document
     * (exclusive). The starting position is relative to the order of the query.
     * The document must contain all of the fields provided in the orderBy of
     * this query.
     *
     * @param snapshot The snapshot of the document to start after.
     * @return The created Query.
     */
    startAfter(snapshot: DocumentSnapshot): Query;

    /**
     * Creates and returns a new Query that starts after the provided fields
     * relative to the order of the query. The order of the field values
     * must match the order of the order by clauses of the query.
     *
     * @param fieldValues The field values to start this query after, in order
     * of the query's order by.
     * @return The created Query.
     */
    startAfter(...fieldValues: any[]): Query;

    /**
     * Creates and returns a new Query that ends before the provided document
     * (exclusive). The end position is relative to the order of the query. The
     * document must contain all of the fields provided in the orderBy of this
     * query.
     *
     * @param snapshot The snapshot of the document to end before.
     * @return The created Query.
     */
    endBefore(snapshot: DocumentSnapshot): Query;

    /**
     * Creates and returns a new Query that ends before the provided fields
     * relative to the order of the query. The order of the field values
     * must match the order of the order by clauses of the query.
     *
     * @param fieldValues The field values to end this query before, in order
     * of the query's order by.
     * @return The created Query.
     */
    endBefore(...fieldValues: any[]): Query;

    /**
     * Creates and returns a new Query that ends at the provided document
     * (inclusive). The end position is relative to the order of the query. The
     * document must contain all of the fields provided in the orderBy of this
     * query.
     *
     * @param snapshot The snapshot of the document to end at.
     * @return The created Query.
     */
    endAt(snapshot: DocumentSnapshot): Query;

    /**
     * Creates and returns a new Query that ends at the provided fields
     * relative to the order of the query. The order of the field values
     * must match the order of the order by clauses of the query.
     *
     * @param fieldValues The field values to end this query at, in order
     * of the query's order by.
     * @return The created Query.
     */
    endAt(...fieldValues: any[]): Query;

    /**
     * Returns true if this `Query` is equal to the provided one.
     *
     * @param other The `Query` to compare against.
     * @return true if this `Query` is equal to the provided one.
     */
    isEqual(other: Query): boolean;

    /**
     * Executes the query and returns the results as a `QuerySnapshot`.
     *
     * Note: By default, get() attempts to provide up-to-date data when possible
     * by waiting for data from the server, but it may return cached data or fail
     * if you are offline and the server cannot be reached. This behavior can be
     * altered via the `GetOptions` parameter.
     *
     * @param options An object to configure the get behavior.
     * @return A Promise that will be resolved with the results of the Query.
     */
    get(options?: GetOptions): Promise<QuerySnapshot>;

    /**
     * Attaches a listener for QuerySnapshot events. You may either pass
     * individual `onNext` and `onError` callbacks or pass a single observer
     * object with `next` and `error` callbacks. The listener can be cancelled by
     * calling the function that is returned when `onSnapshot` is called.
     *
     * NOTE: Although an `onCompletion` callback can be provided, it will
     * never be called because the snapshot stream is never-ending.
     *
     * @param observer A single object containing `next` and `error` callbacks.
     * @return An unsubscribe function that can be called to cancel
     * the snapshot listener.
     */
    onSnapshot(observer: {
      next?: (snapshot: QuerySnapshot) => void;
      error?: (error: Error) => void;
      complete?: () => void;
    }): () => void;
    /**
     * Attaches a listener for QuerySnapshot events. You may either pass
     * individual `onNext` and `onError` callbacks or pass a single observer
     * object with `next` and `error` callbacks. The listener can be cancelled by
     * calling the function that is returned when `onSnapshot` is called.
     *
     * NOTE: Although an `onCompletion` callback can be provided, it will
     * never be called because the snapshot stream is never-ending.
     *
     * @param options Options controlling the listen behavior.
     * @param observer A single object containing `next` and `error` callbacks.
     * @return An unsubscribe function that can be called to cancel
     * the snapshot listener.
     */
    onSnapshot(
      options: SnapshotListenOptions,
      observer: {
        next?: (snapshot: QuerySnapshot) => void;
        error?: (error: Error) => void;
        complete?: () => void;
      }
    ): () => void;
    /**
     * Attaches a listener for QuerySnapshot events. You may either pass
     * individual `onNext` and `onError` callbacks or pass a single observer
     * object with `next` and `error` callbacks. The listener can be cancelled by
     * calling the function that is returned when `onSnapshot` is called.
     *
     * NOTE: Although an `onCompletion` callback can be provided, it will
     * never be called because the snapshot stream is never-ending.
     *
     * @param onNext A callback to be called every time a new `QuerySnapshot`
     * is available.
     * @param onError A callback to be called if the listen fails or is
     * cancelled. No further callbacks will occur.
     * @return An unsubscribe function that can be called to cancel
     * the snapshot listener.
     */
    onSnapshot(
      onNext: (snapshot: QuerySnapshot) => void,
      onError?: (error: Error) => void,
      onCompletion?: () => void
    ): () => void;
    /**
     * Attaches a listener for QuerySnapshot events. You may either pass
     * individual `onNext` and `onError` callbacks or pass a single observer
     * object with `next` and `error` callbacks. The listener can be cancelled by
     * calling the function that is returned when `onSnapshot` is called.
     *
     * NOTE: Although an `onCompletion` callback can be provided, it will
     * never be called because the snapshot stream is never-ending.
     *
     * @param options Options controlling the listen behavior.
     * @param onNext A callback to be called every time a new `QuerySnapshot`
     * is available.
     * @param onError A callback to be called if the listen fails or is
     * cancelled. No further callbacks will occur.
     * @return An unsubscribe function that can be called to cancel
     * the snapshot listener.
     */
    onSnapshot(
      options: SnapshotListenOptions,
      onNext: (snapshot: QuerySnapshot) => void,
      onError?: (error: Error) => void,
      onCompletion?: () => void
    ): () => void;
  }

  /**
   * A `QuerySnapshot` contains zero or more `DocumentSnapshot` objects
   * representing the results of a query. The documents can be accessed as an
   * array via the `docs` property or enumerated using the `forEach` method. The
   * number of documents can be determined via the `empty` and `size`
   * properties.
   */
  export class QuerySnapshot {
    private constructor();

    /**
     * The query on which you called `get` or `onSnapshot` in order to get this
     * `QuerySnapshot`.
     */
    readonly query: Query;
    /**
     * Metadata about this snapshot, concerning its source and if it has local
     * modifications.
     */
    readonly metadata: SnapshotMetadata;

    /** An array of all the documents in the `QuerySnapshot`. */
    readonly docs: QueryDocumentSnapshot[];

    /** The number of documents in the `QuerySnapshot`. */
    readonly size: number;

    /** True if there are no documents in the `QuerySnapshot`. */
    readonly empty: boolean;

    /**
     * Returns an array of the documents changes since the last snapshot. If this
     * is the first snapshot, all documents will be in the list as added changes.
     *
     * @param options `SnapshotListenOptions` that control whether metadata-only
     * changes (i.e. only `DocumentSnapshot.metadata` changed) should trigger
     * snapshot events.
     */
    docChanges(options?: SnapshotListenOptions): DocumentChange[];

    /**
     * Enumerates all of the documents in the `QuerySnapshot`.
     *
     * @param callback A callback to be called with a `QueryDocumentSnapshot` for
     * each document in the snapshot.
     * @param thisArg The `this` binding for the callback.
     */
    forEach(
      callback: (result: QueryDocumentSnapshot) => void,
      thisArg?: any
    ): void;

    /**
     * Returns true if this `QuerySnapshot` is equal to the provided one.
     *
     * @param other The `QuerySnapshot` to compare against.
     * @return true if this `QuerySnapshot` is equal to the provided one.
     */
    isEqual(other: QuerySnapshot): boolean;
  }

  /**
   * The type of a `DocumentChange` may be 'added', 'removed', or 'modified'.
   */
  export type DocumentChangeType = 'added' | 'removed' | 'modified';

  /**
   * A `DocumentChange` represents a change to the documents matching a query.
   * It contains the document affected and the type of change that occurred.
   */
  export interface DocumentChange {
    /** The type of change ('added', 'modified', or 'removed'). */
    readonly type: DocumentChangeType;

    /** The document affected by this change. */
    readonly doc: QueryDocumentSnapshot;

    /**
     * The index of the changed document in the result set immediately prior to
     * this `DocumentChange` (i.e. supposing that all prior `DocumentChange` objects
     * have been applied). Is -1 for 'added' events.
     */
    readonly oldIndex: number;

    /**
     * The index of the changed document in the result set immediately after
     * this `DocumentChange` (i.e. supposing that all prior `DocumentChange`
     * objects and the current `DocumentChange` object have been applied).
     * Is -1 for 'removed' events.
     */
    readonly newIndex: number;
  }

  /**
   * A `CollectionReference` object can be used for adding documents, getting
   * document references, and querying for documents (using the methods
   * inherited from `Query`).
   */
  export class CollectionReference extends Query {
    private constructor();

    /** The collection's identifier. */
    readonly id: string;

    /**
     * A reference to the containing `DocumentReference` if this is a subcollection.
     * If this isn't a subcollection, the reference is null.
     */
    readonly parent: DocumentReference | null;

    /**
     * A string representing the path of the referenced collection (relative
     * to the root of the database).
     */
    readonly path: string;

    /**
     * Get a `DocumentReference` for the document within the collection at the
     * specified path. If no path is specified, an automatically-generated
     * unique ID will be used for the returned DocumentReference.
     *
     * @param documentPath A slash-separated path to a document.
     * @return The `DocumentReference` instance.
     */
    doc(documentPath?: string): DocumentReference;

    /**
     * Add a new document to this collection with the specified data, assigning
     * it a document ID automatically.
     *
     * @param data An Object containing the data for the new document.
     * @return A Promise resolved with a `DocumentReference` pointing to the
     * newly created document after it has been written to the backend.
     */
    add(data: DocumentData): Promise<DocumentReference>;

    /**
     * Returns true if this `CollectionReference` is equal to the provided one.
     *
     * @param other The `CollectionReference` to compare against.
     * @return true if this `CollectionReference` is equal to the provided one.
     */
    isEqual(other: CollectionReference): boolean;
  }

  /**
   * Sentinel values that can be used when writing document fields with `set()`
   * or `update()`.
   */
  export class FieldValue {
    private constructor();

    /**
     * Returns a sentinel used with `set()` or `update()` to include a
     * server-generated timestamp in the written data.
     */
    static serverTimestamp(): FieldValue;

    /**
     * Returns a sentinel for use with `update()` to mark a field for deletion.
     */
    static delete(): FieldValue;

    /**
     * Returns a special value that can be used with `set()` or `update()` that tells
     * the server to union the given elements with any array value that already
     * exists on the server. Each specified element that doesn't already exist in
     * the array will be added to the end. If the field being modified is not
     * already an array it will be overwritten with an array containing exactly
     * the specified elements.
     *
     * @param elements The elements to union into the array.
     * @return The FieldValue sentinel for use in a call to `set()` or `update()`.
     */
    static arrayUnion(...elements: any[]): FieldValue;

    /**
     * Returns a special value that can be used with `set()` or `update()` that tells
     * the server to remove the given elements from any array value that already
     * exists on the server. All instances of each element specified will be
     * removed from the array. If the field being modified is not already an
     * array it will be overwritten with an empty array.
     *
     * @param elements The elements to remove from the array.
     * @return The FieldValue sentinel for use in a call to `set()` or `update()`.
     */
    static arrayRemove(...elements: any[]): FieldValue;

    /**
     * Returns a special value that can be used with `set()` or `update()` that tells
     * the server to increment the field's current value by the given value.
     *
     * If either the operand or the current field value uses floating point precision,
     * all arithmetic follows IEEE 754 semantics. If both values are integers,
     * values outside of JavaScript's safe number range (`Number.MIN_SAFE_INTEGER` to
     * `Number.MAX_SAFE_INTEGER`) are also subject to precision loss. Furthermore,
     * once processed by the Firestore backend, all integer operations are capped
     * between -2^63 and 2^63-1.
     *
     * If the current field value is not of type `number`, or if the field does not
     * yet exist, the transformation sets the field to the given value.
     *
     * @param n The value to increment by.
     * @return The FieldValue sentinel for use in a call to `set()` or `update()`.
     */
    static increment(n: number): FieldValue;

    /**
     * Returns true if this `FieldValue` is equal to the provided one.
     *
     * @param other The `FieldValue` to compare against.
     * @return true if this `FieldValue` is equal to the provided one.
     */
    isEqual(other: FieldValue): boolean;
  }

  /**
   * A FieldPath refers to a field in a document. The path may consist of a
   * single field name (referring to a top-level field in the document), or a
   * list of field names (referring to a nested field in the document).
   *
   * Create a FieldPath by providing field names. If more than one field
   * name is provided, the path will point to a nested field in a document.
   *
   */
  export class FieldPath {
    /**
     * Creates a FieldPath from the provided field names. If more than one field
     * name is provided, the path will point to a nested field in a document.
     *
     * @param fieldNames A list of field names.
     */
    constructor(...fieldNames: string[]);

    /**
     * Returns a special sentinel `FieldPath` to refer to the ID of a document.
     * It can be used in queries to sort or filter by the document ID.
     */
    static documentId(): FieldPath;

    /**
     * Returns true if this `FieldPath` is equal to the provided one.
     *
     * @param other The `FieldPath` to compare against.
     * @return true if this `FieldPath` is equal to the provided one.
     */
    isEqual(other: FieldPath): boolean;
  }

  /**
   * The set of Firestore status codes. The codes are the same at the ones
   * exposed by gRPC here:
   * https://github.com/grpc/grpc/blob/master/doc/statuscodes.md
   *
   * Possible values:
   * - 'cancelled': The operation was cancelled (typically by the caller).
   * - 'unknown': Unknown error or an error from a different error domain.
   * - 'invalid-argument': Client specified an invalid argument. Note that this
   *   differs from 'failed-precondition'. 'invalid-argument' indicates
   *   arguments that are problematic regardless of the state of the system
   *   (e.g. an invalid field name).
   * - 'deadline-exceeded': Deadline expired before operation could complete.
   *   For operations that change the state of the system, this error may be
   *   returned even if the operation has completed successfully. For example,
   *   a successful response from a server could have been delayed long enough
   *   for the deadline to expire.
   * - 'not-found': Some requested document was not found.
   * - 'already-exists': Some document that we attempted to create already
   *   exists.
   * - 'permission-denied': The caller does not have permission to execute the
   *   specified operation.
   * - 'resource-exhausted': Some resource has been exhausted, perhaps a
   *   per-user quota, or perhaps the entire file system is out of space.
   * - 'failed-precondition': Operation was rejected because the system is not
   *   in a state required for the operation's execution.
   * - 'aborted': The operation was aborted, typically due to a concurrency
   *   issue like transaction aborts, etc.
   * - 'out-of-range': Operation was attempted past the valid range.
   * - 'unimplemented': Operation is not implemented or not supported/enabled.
   * - 'internal': Internal errors. Means some invariants expected by
   *   underlying system has been broken. If you see one of these errors,
   *   something is very broken.
   * - 'unavailable': The service is currently unavailable. This is most likely
   *   a transient condition and may be corrected by retrying with a backoff.
   * - 'data-loss': Unrecoverable data loss or corruption.
   * - 'unauthenticated': The request does not have valid authentication
   *   credentials for the operation.
   */
  export type FirestoreErrorCode =
    | 'cancelled'
    | 'unknown'
    | 'invalid-argument'
    | 'deadline-exceeded'
    | 'not-found'
    | 'already-exists'
    | 'permission-denied'
    | 'resource-exhausted'
    | 'failed-precondition'
    | 'aborted'
    | 'out-of-range'
    | 'unimplemented'
    | 'internal'
    | 'unavailable'
    | 'data-loss'
    | 'unauthenticated';

  /** An error returned by a Firestore operation. */
  // TODO(b/63008957): FirestoreError should extend firebase.FirebaseError
  export interface FirestoreError {
    code: FirestoreErrorCode;
    message: string;
    name: string;
    stack?: string;
  }
}

export = firebase;
export as namespace firebase;<|MERGE_RESOLUTION|>--- conflicted
+++ resolved
@@ -1579,7 +1579,6 @@
      * For the `PASSWORD_RESET`, `VERIFY_EMAIL`, and `RECOVER_EMAIL` actions, this object
      * contains an `email` field with the address the email was sent to.
      *
-<<<<<<< HEAD
      * For the RECOVER_EMAIL action, which allows a user to undo an email address
      * change, this object also contains a `previousEmail` field with the user account's
      * current email address. After the action completes, the user's email address will
@@ -1596,12 +1595,6 @@
      * the information about the second factor. For phone second factor, the
      * `multiFactorInfo` is a {@link firebase.auth.Auth.PhoneMultiFactorInfo} object,
      * which contains the phone number.
-=======
-     * For the `RECOVER_EMAIL` action, which allows a user to undo an email address
-     * change, this object also contains a `fromEmail` field with the user account's
-     * new email address. After the action completes, the user's email address will
-     * revert to the value in the `email` field from the value in `fromEmail` field.
->>>>>>> 7a52f753
      */
     data: {
       email?: string | null;
@@ -1616,7 +1609,6 @@
     /**
      * The type of operation that generated the action code. This could be:
      * <ul>
-<<<<<<< HEAD
      * <li>`EMAIL_SIGNIN`: email sign in code generated via
      *     {@link firebase.auth.Auth.sendSignInLinkToEmail}.</li>
      * <li>`PASSWORD_RESET`: password reset code generated via
@@ -1630,16 +1622,6 @@
      *     via {@link firebase.User.verifyBeforeUpdateEmail}.</li>
      * <li>`VERIFY_EMAIL`: email verification code generated via
      *     {@link firebase.User.sendEmailVerification}.</li>
-=======
-     * <li><code>PASSWORD_RESET</code>: password reset code generated via
-     *     {@link firebase.auth.Auth.sendPasswordResetEmail}.</li>
-     * <li><code>VERIFY_EMAIL</code>: email verification code generated via
-     *     {@link firebase.User.sendEmailVerification}.</li>
-     * <li><code>RECOVER_EMAIL</code>: email change revocation code generated via
-     *     {@link firebase.User.updateEmail}.</li>
-     * <li><code>EMAIL_SIGNIN</code>: email sign in code generated via
-     *     {@link firebase.auth.Auth.sendSignInLinkToEmail}.</li>
->>>>>>> 7a52f753
      * </ul>
      */
     operation: string;
